--- conflicted
+++ resolved
@@ -65,15 +65,11 @@
 
 bool SpudPropertyUtil::IsActorObjectProperty(const FProperty* Property)
 {
-<<<<<<< HEAD
-	if (const auto OProp = ExactCastConstField<FObjectProperty>(Property))
-=======
 	// Early-out on TSubclassOf which is a specialised FObjectProperty
 	if (IsSubclassOfProperty(Property))
 		return false;
 
 	if (const auto OProp = CastField<FObjectProperty>(Property))
->>>>>>> 9e7fbc87
 	{
 		if (OProp->PropertyClass && OProp->PropertyClass->IsChildOf(AActor::StaticClass()))
 		{
@@ -85,15 +81,11 @@
 
 bool SpudPropertyUtil::IsNestedUObjectProperty(const FProperty* Property)
 {
-<<<<<<< HEAD
-	if (const auto OProp = ExactCastConstField<FObjectProperty>(Property))
-=======
 	// Early-out on TSubclassOf which is a specialised FObjectProperty
 	if (IsSubclassOfProperty(Property))
 		return false;
 	
 	if (const auto OProp = CastField<FObjectProperty>(Property))
->>>>>>> 9e7fbc87
 	{
 		if (OProp->PropertyClass && !OProp->PropertyClass->IsChildOf(AActor::StaticClass()))
 		{
@@ -133,7 +125,7 @@
 		else
 			Ret = ESST_CustomStruct; // Anything else is a custom struct
 	}
-	else if (ExactCastConstField<FObjectProperty>(ActualProp))
+	else if (CastField<FObjectProperty>(ActualProp))
 	{
 		// Could be:
 		// 1. An Actor ref
@@ -1094,7 +1086,23 @@
 	}
 	else 
 	{
-		if(TryReadPropertyData<FFloatProperty,	float>(Property, DataPtr, StoredProperty, Depth, DataIn))
+		bUpdateOK =
+            TryReadPropertyData<FBoolProperty,		bool>(Property, DataPtr, StoredProperty, Depth, DataIn) ||
+            TryReadPropertyData<FByteProperty,		uint8>(Property, DataPtr, StoredProperty, Depth, DataIn) ||
+            TryReadPropertyData<FUInt16Property,	uint16>(Property, DataPtr, StoredProperty, Depth, DataIn) ||
+            TryReadPropertyData<FUInt32Property,	uint32>(Property, DataPtr, StoredProperty, Depth, DataIn) ||
+            TryReadPropertyData<FUInt64Property,	uint64>(Property, DataPtr, StoredProperty, Depth, DataIn) ||
+            TryReadPropertyData<FInt8Property,		int8>(Property, DataPtr, StoredProperty, Depth, DataIn) ||
+            TryReadPropertyData<FInt16Property,	int16>(Property, DataPtr, StoredProperty, Depth, DataIn) ||
+            TryReadPropertyData<FIntProperty,		int>(Property, DataPtr, StoredProperty, Depth, DataIn) ||
+            TryReadPropertyData<FInt64Property,	int64>(Property, DataPtr, StoredProperty, Depth, DataIn) ||
+            TryReadPropertyData<FDoubleProperty,	double>(Property, DataPtr, StoredProperty, Depth, DataIn) ||
+            TryReadPropertyData<FStrProperty,		FString>(Property, DataPtr, StoredProperty, Depth, DataIn) ||
+            TryReadPropertyData<FNameProperty,		FName>(Property, DataPtr, StoredProperty, Depth, DataIn) ||
+            TryReadEnumPropertyData(Property, DataPtr, StoredProperty, Depth, DataIn);
+
+		// Special case for floats which might be world times that should be offset
+		if(!bUpdateOK && TryReadPropertyData<FFloatProperty,	float>(Property, DataPtr, StoredProperty, Depth, DataIn))
 		{
 			bUpdateOK = true;
 			// Special case time offset might need to be applied
@@ -1105,25 +1113,7 @@
 				fltProp->SetPropertyValue(DataPtr, newOffsetTime);
 			}
 		}
-		else
-		{
-			bUpdateOK =
-			TryReadPropertyData<FBoolProperty,		bool>(Property, DataPtr, StoredProperty, Depth, DataIn) ||
-			TryReadPropertyData<FByteProperty,		uint8>(Property, DataPtr, StoredProperty, Depth, DataIn) ||
-			TryReadPropertyData<FUInt16Property,	uint16>(Property, DataPtr, StoredProperty, Depth, DataIn) ||
-			TryReadPropertyData<FUInt32Property,	uint32>(Property, DataPtr, StoredProperty, Depth, DataIn) ||
-			TryReadPropertyData<FUInt64Property,	uint64>(Property, DataPtr, StoredProperty, Depth, DataIn) ||
-			TryReadPropertyData<FInt8Property,		int8>(Property, DataPtr, StoredProperty, Depth, DataIn) ||
-			TryReadPropertyData<FInt16Property,	int16>(Property, DataPtr, StoredProperty, Depth, DataIn) ||
-			TryReadPropertyData<FIntProperty,		int>(Property, DataPtr, StoredProperty, Depth, DataIn) ||
-			TryReadPropertyData<FInt64Property,	int64>(Property, DataPtr, StoredProperty, Depth, DataIn) ||
-			TryReadPropertyData<FDoubleProperty,	double>(Property, DataPtr, StoredProperty, Depth, DataIn) ||
-			TryReadPropertyData<FStrProperty,		FString>(Property, DataPtr, StoredProperty, Depth, DataIn) ||
-			TryReadPropertyData<FNameProperty,		FName>(Property, DataPtr, StoredProperty, Depth, DataIn) ||
-			TryReadPropertyData<FTextProperty,		FText>(Property, DataPtr, StoredProperty, Depth, DataIn) ||
-			TryReadEnumPropertyData(Property, DataPtr, StoredProperty, Depth, DataIn);
-		}
-			
+		
 		if (!bUpdateOK)
 		{
 			// Actors can refer to each other
