--- conflicted
+++ resolved
@@ -216,54 +216,35 @@
 	
 }
 
-<<<<<<< HEAD
-void SpudPropertyUtil::RegisterProperty(uint32 PropNameID, uint32 PrefixID, uint16 DataType, FSpudClassDef& ClassDef,
-                                            TPrefixedPropertyOffsets& PrefixToPropertyOffsets, FArchive& Out)
-{
-	const int Index = ClassDef.FindOrAddPropertyIndex(PropNameID, PrefixID, DataType);
-	TMap<int, uint32>& PropertyOffsets = PrefixToPropertyOffsets.FindOrAdd(PrefixID);
-	PropertyOffsets.Add(Index, Out.Tell());
-}
-
-void SpudPropertyUtil::RegisterProperty(const FString& Name, uint32 PrefixID, uint16 DataType, FSpudClassDef& ClassDef,
-    TPrefixedPropertyOffsets& PrefixToPropertyOffsets, FSpudClassMetadata& Meta, FArchive& Out)
-=======
 void SpudPropertyUtil::RegisterProperty(uint32 PropNameID,
                                         uint32 PrefixID,
                                         uint16 DataType,
                                         TSharedPtr<FSpudClassDef> ClassDef,
-                                        TArray<uint32>& PropertyOffsets,
+                                        TPrefixedPropertyOffsets& PrefixToPropertyOffsets,
                                         FArchive& Out)
 {
 	const int Index = ClassDef->FindOrAddPropertyIndex(PropNameID, PrefixID, DataType);
-	if (PropertyOffsets.Num() < Index + 1)
-		PropertyOffsets.SetNum(Index + 1);
-	PropertyOffsets[Index] = Out.Tell();
+	TMap<int, uint32>& PropertyOffsets = PrefixToPropertyOffsets.FindOrAdd(PrefixID);
+	PropertyOffsets.Add(Index, Out.Tell());
 }
 
 void SpudPropertyUtil::RegisterProperty(const FString& Name,
                                         uint32 PrefixID,
                                         uint16 DataType,
                                         TSharedPtr<FSpudClassDef> ClassDef,
-                                        TArray<uint32>& PropertyOffsets,
+										TPrefixedPropertyOffsets& PrefixToPropertyOffsets,
                                         FSpudClassMetadata& Meta,
                                         FArchive& Out)
->>>>>>> 21ba8855
 {
 	return RegisterProperty(Meta.FindOrAddPropertyIDFromName(Name), PrefixID, DataType, ClassDef, PrefixToPropertyOffsets, Out);
 }
 
-<<<<<<< HEAD
-void SpudPropertyUtil::RegisterProperty(FProperty* Prop, uint32 PrefixID, FSpudClassDef& ClassDef,
-    TPrefixedPropertyOffsets& PrefixToPropertyOffsets, FSpudClassMetadata& Meta, FArchive& Out)
-=======
 void SpudPropertyUtil::RegisterProperty(FProperty* Prop,
                                         uint32 PrefixID,
                                         TSharedPtr<FSpudClassDef> ClassDef,
-                                        TArray<uint32>& PropertyOffsets,
+										TPrefixedPropertyOffsets& PrefixToPropertyOffsets,
                                         FSpudClassMetadata& Meta,
                                         FArchive& Out)
->>>>>>> 21ba8855
 {
 	return RegisterProperty(Meta.FindOrAddPropertyIDFromProperty(Prop), PrefixID, GetPropertyDataType(Prop), ClassDef, PrefixToPropertyOffsets, Out);
 }
@@ -330,21 +311,14 @@
 	return true;
 }
 
-<<<<<<< HEAD
-uint16 SpudPropertyUtil::WriteEnumPropertyData(FEnumProperty* EProp, uint32 PrefixID, const void* Data,
-                                                     bool bIsArrayElement, FSpudClassDef& ClassDef,
-                                                     TPrefixedPropertyOffsets& PrefixToPropertyOffsets, FSpudClassMetadata& Meta,
-                                                     FArchive& Out)
-=======
 uint16 SpudPropertyUtil::WriteEnumPropertyData(FEnumProperty* EProp,
                                                uint32 PrefixID,
                                                const void* Data,
                                                bool bIsArrayElement,
                                                TSharedPtr<FSpudClassDef> ClassDef,
-                                               TArray<uint32>& PropertyOffsets,
+                                               TPrefixedPropertyOffsets& PrefixToPropertyOffsets,
                                                FSpudClassMetadata& Meta,
                                                FArchive& Out)
->>>>>>> 21ba8855
 {
 	// Enums as 16-bit numbers, that should be large enough!
 	if (!bIsArrayElement)
@@ -355,22 +329,15 @@
 	return Val;
 }
 
-<<<<<<< HEAD
-bool SpudPropertyUtil::TryWriteEnumPropertyData(FProperty* Property, uint32 PrefixID, const void* Data,
-                                                      bool bIsArrayElement, int Depth, FSpudClassDef& ClassDef,
-                                                      TPrefixedPropertyOffsets& PrefixToPropertyOffsets,
-                                                      FSpudClassMetadata& Meta, FArchive& Out)
-=======
 bool SpudPropertyUtil::TryWriteEnumPropertyData(FProperty* Property,
                                                 uint32 PrefixID,
                                                 const void* Data,
                                                 bool bIsArrayElement,
                                                 int Depth,
                                                 TSharedPtr<FSpudClassDef> ClassDef,
-                                                TArray<uint32>& PropertyOffsets,
+                                                TPrefixedPropertyOffsets& PrefixToPropertyOffsets,
                                                 FSpudClassMetadata& Meta,
                                                 FArchive& Out)
->>>>>>> 21ba8855
 {
 	if (const auto EProp = CastField<FEnumProperty>(Property))
 	{
@@ -409,22 +376,17 @@
 	return false;
 }
 
-<<<<<<< HEAD
-FString SpudPropertyUtil::WriteActorRefPropertyData(FObjectProperty* OProp, AActor* Actor, uint32 PrefixID, const void* Data,
-	bool bIsArrayElement, FSpudClassDef& ClassDef, TPrefixedPropertyOffsets& PrefixToPropertyOffsets,
-	const AActor* referencingActor,
-	const FWorldReferenceLookups& WorldReferenceLookups, FSpudClassMetadata& Meta, FArchive& Out)
-=======
 FString SpudPropertyUtil::WriteActorRefPropertyData(FObjectProperty* OProp,
-                                                    AActor* Actor,
+													AActor* Actor,
                                                     uint32 PrefixID,
                                                     const void* Data,
                                                     bool bIsArrayElement,
                                                     TSharedPtr<FSpudClassDef> ClassDef,
-                                                    TArray<uint32>& PropertyOffsets,
+                                                    TPrefixedPropertyOffsets& PrefixToPropertyOffsets,
+													const AActor* referencingActor,
+													const FWorldReferenceLookups& WorldReferenceLookups,
                                                     FSpudClassMetadata& Meta,
-                                                    FArchive& Out)
->>>>>>> 21ba8855
+													FArchive& Out)
 {
 	if (!bIsArrayElement)
 		RegisterProperty(OProp, PrefixID, ClassDef, PrefixToPropertyOffsets, Meta, Out);
@@ -433,42 +395,8 @@
 	FString RefString;
 	if(!GetActorReferenceString(Actor, referencingActor, WorldReferenceLookups, LevelString, RefString))
 	{
-<<<<<<< HEAD
 		UE_LOG(LogSpudProps, Error, TEXT("Object reference %s/%s points to runtime Actor %s but that actor has no SpudGuid property, will not be saved."),
-					*ClassDef.ClassName, *OProp->GetName(), *Actor->GetName());
-=======
-		if (IsRuntimeActor(Actor))
-		{
-			// For runtime objects, we need GUID
-			auto GuidProperty = FindGuidProperty(Actor);
-			if (!GuidProperty)
-			{
-				UE_LOG(LogSpudProps, Error, TEXT("Object reference %s/%s points to runtime Actor %s but that actor has no SpudGuid property, will not be saved."),
                     *ClassDef->ClassName, *OProp->GetName(), *Actor->GetName());
-				// This essentially becomes a null reference
-				RefString = FString();				
-			}
-			else
-			{
-				FGuid Guid = GetGuidProperty(Actor, GuidProperty);
-				if (!Guid.IsValid())
-				{
-					// We automatically generate a Guid for any referenced object if it doesn't have one already
-					Guid = FGuid::NewGuid();
-					SetGuidProperty(Actor, GuidProperty, Guid);
-				}
-				// We write the GUID as {00000000-0000-0000-0000-000000000000} format so that it's easy to detect when loading
-				// vs an object name (first char is open brace)
-				RefString = Guid.ToString(EGuidFormats::DigitsWithHyphensInBraces);
-			}
-		}
-		else
-		{
-			// References to level actors uses their unique name (so no need for a SpudGuid property)
-			RefString = GetLevelActorName(Actor);
-		}
-			
->>>>>>> 21ba8855
 	}
 
 	Out << LevelString;
@@ -476,21 +404,15 @@
 	return RefString;
 }
 
-<<<<<<< HEAD
-FString SpudPropertyUtil::WriteNestedUObjectPropertyData(FObjectProperty* OProp, UObject* UObj, uint32 PrefixID, const void* Data,
-	bool bIsArrayElement, FSpudClassDef& ClassDef, TPrefixedPropertyOffsets& PrefixToPropertyOffsets, FSpudClassMetadata& Meta,
-	FArchive& Out)
-=======
 FString SpudPropertyUtil::WriteNestedUObjectPropertyData(FObjectProperty* OProp,
-                                                         UObject* UObj,
+														 UObject* UObj,
                                                          uint32 PrefixID,
                                                          const void* Data,
                                                          bool bIsArrayElement,
                                                          TSharedPtr<FSpudClassDef> ClassDef,
-                                                         TArray<uint32>& PropertyOffsets,
+                                                         TPrefixedPropertyOffsets& PrefixToPropertyOffsets,
                                                          FSpudClassMetadata& Meta,
                                                          FArchive& Out)
->>>>>>> 21ba8855
 {
 	if (!bIsArrayElement)
 		RegisterProperty(OProp, PrefixID, ClassDef, PrefixToPropertyOffsets, Meta, Out);
@@ -526,21 +448,15 @@
 	return Ret;
 }
 
-<<<<<<< HEAD
-FString SpudPropertyUtil::WriteSubclassOfPropertyData(FClassProperty* CProp, UClass* Class, uint32 PrefixID, const void* Data,
-	bool bIsArrayElement, FSpudClassDef& ClassDef, TPrefixedPropertyOffsets& PrefixToPropertyOffsets, FSpudClassMetadata& Meta,
-	FArchive& Out)
-=======
 FString SpudPropertyUtil::WriteSubclassOfPropertyData(FClassProperty* CProp,
-                                                      UClass* Class,
+													  UClass* Class,
                                                       uint32 PrefixID,
                                                       const void* Data,
                                                       bool bIsArrayElement,
                                                       TSharedPtr<FSpudClassDef> ClassDef,
-                                                      TArray<uint32>& PropertyOffsets,
+                                                      TPrefixedPropertyOffsets& PrefixToPropertyOffsets,
                                                       FSpudClassMetadata& Meta,
                                                       FArchive& Out)
->>>>>>> 21ba8855
 {
 	if (!bIsArrayElement)
 		RegisterProperty(CProp, PrefixID, ClassDef, PrefixToPropertyOffsets, Meta, Out);
@@ -561,21 +477,16 @@
 	return Ret;
 }
 
-<<<<<<< HEAD
-bool SpudPropertyUtil::TryWriteUObjectPropertyData(FProperty* Property, uint32 PrefixID, const void* Data,
-                                                   bool bIsArrayElement, int Depth, FSpudClassDef& ClassDef, TPrefixedPropertyOffsets& PrefixToPropertyOffsets,
-                                                   const AActor* referencingActor,
-                                                   const FWorldReferenceLookups& WorldReferenceLookups, FSpudClassMetadata& Meta,
-=======
 bool SpudPropertyUtil::TryWriteUObjectPropertyData(FProperty* Property,
                                                    uint32 PrefixID,
                                                    const void* Data,
                                                    bool bIsArrayElement,
                                                    int Depth,
                                                    TSharedPtr<FSpudClassDef> ClassDef,
-                                                   TArray<uint32>& PropertyOffsets,
-                                                   FSpudClassMetadata& Meta,
->>>>>>> 21ba8855
+                                                   TPrefixedPropertyOffsets& PrefixToPropertyOffsets,
+												   const AActor* referencingActor,
+                                                   const FWorldReferenceLookups& WorldReferenceLookups, 
+												   FSpudClassMetadata& Meta,
                                                    FArchive& Out)
 {
 	if (const auto OProp = CastField<FObjectProperty>(Property))
@@ -587,22 +498,14 @@
 		{
 			const auto Actor = Cast<AActor>(Obj);			
 			const FString Val = WriteActorRefPropertyData(OProp, Actor, PrefixID, Data, bIsArrayElement, ClassDef,
-<<<<<<< HEAD
 														PrefixToPropertyOffsets, referencingActor, WorldReferenceLookups, Meta, Out);
-=======
-			                                              PropertyOffsets, Meta, Out);
->>>>>>> 21ba8855
 			UE_LOG(LogSpudProps, Verbose, TEXT("%s = %s"), *GetLogPrefix(OProp, Depth), *ToString(Val));
 		}
 		else if (auto CProp = CastField<FClassProperty>(OProp))
 		{
 			const auto RuntimeClass = Cast<UClass>(Obj);
 			const FString Val = WriteSubclassOfPropertyData(CProp, RuntimeClass, PrefixID, Data, bIsArrayElement, ClassDef,
-<<<<<<< HEAD
 														PrefixToPropertyOffsets, Meta, Out);
-=======
-			                                                PropertyOffsets, Meta, Out);
->>>>>>> 21ba8855
 			UE_LOG(LogSpudProps, Verbose, TEXT("%s = %s"), *GetLogPrefix(OProp, Depth), *Val);
 		}
 		else
@@ -616,11 +519,7 @@
 				return false;
 			}
 			const FString Val = WriteNestedUObjectPropertyData(OProp, Obj, PrefixID, Data, bIsArrayElement, ClassDef,
-<<<<<<< HEAD
 														PrefixToPropertyOffsets, Meta, Out);
-=======
-			                                                   PropertyOffsets, Meta, Out);
->>>>>>> 21ba8855
 			UE_LOG(LogSpudProps, Verbose, TEXT("%s = %s"), *GetLogPrefix(OProp, Depth), *Val);
 		}
 		return true;
@@ -643,13 +542,8 @@
 }
 
 FString SpudPropertyUtil::ReadNestedUObjectPropertyData(FObjectProperty* OProp, void* Data,
-<<<<<<< HEAD
 														const FWorldReferenceLookups& WorldReferenceLookups,
-														UObject* RootObject, ULevel* Level, const FSpudClassMetadata& Meta,
-=======
-														const RuntimeObjectMap* RuntimeObjects,
 														ULevel* Level, UObject* Outer, const FSpudClassMetadata& Meta,
->>>>>>> 21ba8855
 														FArchive& In)
 {
 	uint32 ClassID;
@@ -687,11 +581,7 @@
 				return Ret;
 			}
 
-<<<<<<< HEAD
-			Object = NewObject<UObject>(RootObject, Class);
-=======
 			Object = NewObject<UObject>(Outer, Class);
->>>>>>> 21ba8855
 			OProp->SetObjectPropertyValue(Data, Object);
 			Ret = ClassName;
 		}
@@ -738,15 +628,9 @@
 }
 
 
-<<<<<<< HEAD
-bool SpudPropertyUtil::TryReadUObjectPropertyData(FProperty* Prop, void* Data, const FSpudPropertyDef& StoredProperty,
-												  const FWorldReferenceLookups& WorldReferenceLookups,
-                                                  UObject* RootObject, ULevel* Level, const FSpudClassMetadata& Meta, int Depth, FArchive& In)
-=======
 bool SpudPropertyUtil::TryReadUObjectPropertyData(FProperty* Prop, void* Data,
-                                                  const FSpudPropertyDef& StoredProperty, const RuntimeObjectMap* RuntimeObjects, ULevel* Level, UObject* Outer,
+                                                  const FSpudPropertyDef& StoredProperty, const FWorldReferenceLookups& WorldReferenceLookups, ULevel* Level, UObject* Outer,
                                                   const FSpudClassMetadata& Meta, int Depth, FArchive& In)
->>>>>>> 21ba8855
 {
 	auto OProp = CastField<FObjectProperty>(Prop);
 	if (OProp && StoredPropertyTypeMatchesRuntime(Prop, StoredProperty, true)) // we ignore array flag since we could be processing inner
@@ -765,11 +649,7 @@
 		}
 		else
 		{
-<<<<<<< HEAD
-			const FString Val = ReadNestedUObjectPropertyData(OProp, Data, WorldReferenceLookups, RootObject, Level, Meta, In);
-=======
-			const FString Val = ReadNestedUObjectPropertyData(OProp, Data, RuntimeObjects, Level, Outer, Meta, In);
->>>>>>> 21ba8855
+			const FString Val = ReadNestedUObjectPropertyData(OProp, Data, WorldReferenceLookups, Level, Outer, Meta, In);
 			UE_LOG(LogSpudProps, Verbose, TEXT("%s = %s"), *GetLogPrefix(Prop, Depth), *Val);
 		}
 		return true;
@@ -779,24 +659,16 @@
 	
 }
 
-<<<<<<< HEAD
-void SpudPropertyUtil::StoreProperty(const UObject* RootObject, FProperty* Property, uint32 PrefixID,
-                                                const void* ContainerPtr,
-                                                int Depth, FSpudClassDef& ClassDef,
-                                                TPrefixedPropertyOffsets& PrefixToPropertyOffsets,
-                                                const FWorldReferenceLookups& WorldReferenceLookups, FSpudClassMetadata& Meta,
-                                                FMemoryWriter& Out)
-=======
 void SpudPropertyUtil::StoreProperty(const UObject* RootObject,
                                      FProperty* Property,
                                      uint32 PrefixID,
                                      const void* ContainerPtr,
                                      int Depth,
                                      TSharedPtr<FSpudClassDef> ClassDef,
-                                     TArray<uint32>& PropertyOffsets,
+                                     TPrefixedPropertyOffsets& PrefixToPropertyOffsets,
+									 const FWorldReferenceLookups& WorldReferenceLookups,
                                      FSpudClassMetadata& Meta,
                                      FMemoryWriter& Out)
->>>>>>> 21ba8855
 {
 	// Arrays supported, but not maps / sets yet
 	if (const auto AProp = CastField<FArrayProperty>(Property))
@@ -809,24 +681,16 @@
 	}
 }
 
-<<<<<<< HEAD
-void SpudPropertyUtil::StoreArrayProperty(FArrayProperty* AProp, const UObject* RootObject, uint32 PrefixID,
-                                                   const void* ContainerPtr,
-                                                   int Depth, FSpudClassDef& ClassDef,
-                                                   TPrefixedPropertyOffsets& PrefixToPropertyOffsets,
-                                                   const FWorldReferenceLookups& WorldReferenceLookups, FSpudClassMetadata& Meta,
-                                                   FMemoryWriter& Out)
-=======
 void SpudPropertyUtil::StoreArrayProperty(FArrayProperty* AProp,
                                           const UObject* RootObject,
                                           uint32 PrefixID,
                                           const void* ContainerPtr,
                                           int Depth,
                                           TSharedPtr<FSpudClassDef> ClassDef,
-                                          TArray<uint32>& PropertyOffsets,
+                                          TPrefixedPropertyOffsets& PrefixToPropertyOffsets,
+                                          const FWorldReferenceLookups& WorldReferenceLookups,
                                           FSpudClassMetadata& Meta,
                                           FMemoryWriter& Out)
->>>>>>> 21ba8855
 {
 	
 	// Use helper to get number, ArrayDim doesn't seem to work?
@@ -853,13 +717,6 @@
 	
 }
 
-<<<<<<< HEAD
-void SpudPropertyUtil::StoreContainerProperty(FProperty* Property, const UObject* RootObject, uint32 PrefixID,
-                                                       const void* ContainerPtr, bool bIsArrayElement, int Depth,
-                                                       FSpudClassDef& ClassDef, TPrefixedPropertyOffsets& PrefixToPropertyOffsets,
-                                                       const FWorldReferenceLookups& WorldReferenceLookups, FSpudClassMetadata& Meta,
-                                                       FMemoryWriter& Out)
-=======
 void SpudPropertyUtil::StoreContainerProperty(FProperty* Property,
                                               const UObject* RootObject,
                                               uint32 PrefixID,
@@ -867,10 +724,10 @@
                                               bool bIsArrayElement,
                                               int Depth,
                                               TSharedPtr<FSpudClassDef> ClassDef,
-                                              TArray<uint32>& PropertyOffsets,
-                                              FSpudClassMetadata& Meta,
+                                              TPrefixedPropertyOffsets& PrefixToPropertyOffsets,
+                                              const FWorldReferenceLookups& WorldReferenceLookups, 
+											  FSpudClassMetadata& Meta,
                                               FMemoryWriter& Out)
->>>>>>> 21ba8855
 {
 	// Get pointer to data within container, must be from original property in the case of arrays
 	const void* DataPtr = Property->ContainerPtrToValuePtr<void>(ContainerPtr);
@@ -898,7 +755,6 @@
 	else 
 	{
 		bUpdateOK =
-<<<<<<< HEAD
             TryWritePropertyData<FBoolProperty,		bool>(Property, PrefixID, DataPtr, bIsArrayElement, Depth, ClassDef, PrefixToPropertyOffsets, Meta, Out) ||
             TryWritePropertyData<FByteProperty,		uint8>(Property, PrefixID, DataPtr, bIsArrayElement, Depth, ClassDef, PrefixToPropertyOffsets, Meta, Out) ||
             TryWritePropertyData<FUInt16Property,	uint16>(Property, PrefixID, DataPtr, bIsArrayElement, Depth, ClassDef, PrefixToPropertyOffsets, Meta, Out) ||
@@ -923,25 +779,6 @@
 				        TryWriteSoftObjectPropertyData(Property, PrefixID, DataPtr, bIsArrayElement, Depth, ClassDef, PrefixToPropertyOffsets, referencingActor, WorldReferenceLookups, Meta, Out) ||
 				        TryWriteMulticastDelegatePropertyData(Property, PrefixID, DataPtr, bIsArrayElement, Depth, ClassDef, PrefixToPropertyOffsets, referencingActor, WorldReferenceLookups, Meta, Out);
 		}
-=======
-            TryWritePropertyData<FBoolProperty,		bool>(Property, PrefixID, DataPtr, bIsArrayElement, Depth, ClassDef, PropertyOffsets, Meta, Out) ||
-            TryWritePropertyData<FByteProperty,		uint8>(Property, PrefixID, DataPtr, bIsArrayElement, Depth, ClassDef, PropertyOffsets, Meta, Out) ||
-            TryWritePropertyData<FUInt16Property,	uint16>(Property, PrefixID, DataPtr, bIsArrayElement, Depth, ClassDef, PropertyOffsets, Meta, Out) ||
-            TryWritePropertyData<FUInt32Property,	uint32>(Property, PrefixID, DataPtr, bIsArrayElement, Depth, ClassDef, PropertyOffsets, Meta, Out) ||
-            TryWritePropertyData<FUInt64Property,	uint64>(Property, PrefixID, DataPtr, bIsArrayElement, Depth, ClassDef, PropertyOffsets, Meta, Out) ||
-            TryWritePropertyData<FInt8Property,		int8>(Property, PrefixID, DataPtr, bIsArrayElement, Depth, ClassDef, PropertyOffsets, Meta, Out) ||
-            TryWritePropertyData<FInt16Property,	int16>(Property, PrefixID, DataPtr, bIsArrayElement, Depth, ClassDef, PropertyOffsets, Meta, Out) ||
-            TryWritePropertyData<FIntProperty,		int>(Property, PrefixID, DataPtr, bIsArrayElement, Depth, ClassDef, PropertyOffsets, Meta, Out) ||
-            TryWritePropertyData<FInt64Property,	int64>(Property, PrefixID, DataPtr, bIsArrayElement, Depth, ClassDef, PropertyOffsets, Meta, Out) ||
-            TryWritePropertyData<FFloatProperty,	float>(Property, PrefixID, DataPtr, bIsArrayElement, Depth, ClassDef, PropertyOffsets, Meta, Out) ||
-            TryWritePropertyData<FDoubleProperty,	double>(Property, PrefixID, DataPtr, bIsArrayElement, Depth, ClassDef, PropertyOffsets, Meta, Out) ||
-            TryWritePropertyData<FStrProperty,		FString>(Property, PrefixID, DataPtr, bIsArrayElement, Depth, ClassDef, PropertyOffsets, Meta, Out) ||
-            TryWritePropertyData<FNameProperty,		FName>(Property, PrefixID, DataPtr, bIsArrayElement, Depth, ClassDef, PropertyOffsets, Meta, Out) ||
-            TryWritePropertyData<FTextProperty,		FText>(Property, PrefixID, DataPtr, bIsArrayElement, Depth, ClassDef, PropertyOffsets, Meta, Out) ||
-            TryWriteEnumPropertyData(Property, PrefixID, DataPtr, bIsArrayElement, Depth, ClassDef, PropertyOffsets, Meta, Out) ||
-            TryWriteUObjectPropertyData(Property, PrefixID, DataPtr, bIsArrayElement, Depth, ClassDef, PropertyOffsets, Meta, Out);;
-		
->>>>>>> 21ba8855
 	}
 	if (!bUpdateOK)
 	{
@@ -1064,13 +901,9 @@
 			ULevel* Level = nullptr;
 			if (auto Actor = Cast<AActor>(RootObject))
 				Level = Actor->GetLevel();
-<<<<<<< HEAD
-			bUpdateOK = TryReadUObjectPropertyData(Property, DataPtr, StoredProperty, WorldReferenceLookups, RootObject, Level, Meta, Depth, DataIn) ||
+			bUpdateOK = TryReadUObjectPropertyData(Property, DataPtr, StoredProperty, WorldReferenceLookups, Level, RootObject, Meta, Depth, DataIn) ||
 						TryReadSoftObjectPropertyData(Property, DataPtr, StoredProperty, WorldReferenceLookups, Level, Meta, Depth, DataIn) ||
 						TryReadMulticastDelegatePropertyData(Property, DataPtr, StoredProperty, WorldReferenceLookups, Level, Meta, Depth, DataIn);
-=======
-			bUpdateOK = TryReadUObjectPropertyData(Property, DataPtr, StoredProperty, RuntimeObjects, Level, RootObject, Meta, Depth, DataIn);
->>>>>>> 21ba8855
 		}
 		
 	}
