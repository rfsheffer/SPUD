#pragma once
#include "CoreMinimal.h"
#include "SpudData.h"
#include "GameFramework/Actor.h"
#include "Serialization/MemoryReader.h"
#include "Serialization/MemoryWriter.h"

DECLARE_LOG_CATEGORY_EXTERN(LogSpudProps, Log, All);
namespace{
/// Type info for persistence
/// Maps a given type to:
/// 1. An enum value, for describing how the data is stored
/// 2. A storage type, for *casting* the data before writing to ensure it conforms to 1.
/// The latter is useful mostly to make sure we have control over the size of bools and enums
template <typename T> struct SpudTypeInfo
{
	static const ESpudStorageType EnumType;
	using StorageType = T;
};
// Bool needs a special case so that StorageType is uint8 (bools can otherwise write as 32-bit values)
template <> struct SpudTypeInfo<bool>
{
	static const ESpudStorageType EnumType = ESST_UInt8;
	using StorageType = uint8;
};
// This is a placeholder for any enum value
// Special cased so we always write enums as uint16
struct SpudAnyEnum {};
template <> struct SpudTypeInfo<SpudAnyEnum>
{
	static const ESpudStorageType EnumType = ESST_UInt16;
	using StorageType = uint16;
};
// Actor references need a special case, stored as FStrings
template <> struct SpudTypeInfo<AActor*>
{
	static const ESpudStorageType EnumType = ESST_String;
	using StorageType = FString;
};
// Nested UObjects are stored as a ClassID
template <> struct SpudTypeInfo<UObject*>
{
	static const ESpudStorageType EnumType = ESST_UInt32;
	using StorageType = uint32;
};
// TSubclassOfs are stored as a ClassID
template <> struct SpudTypeInfo<UClass*>
{
	static const ESpudStorageType EnumType = ESST_UInt32;
	using StorageType = uint32;
};
// Special case multicast delegates have a bit to them.
struct SpudMulticastDelegate {};
template <> struct SpudTypeInfo<SpudMulticastDelegate>
{
	static const ESpudStorageType EnumType = ESST_MulticastDelegate;
};
/// Now the simpler types where StorageType == input type 
template <> const ESpudStorageType SpudTypeInfo<uint8>::EnumType = ESST_UInt8;
template <> const ESpudStorageType SpudTypeInfo<uint16>::EnumType = ESST_UInt16;
template <> const ESpudStorageType SpudTypeInfo<uint32>::EnumType = ESST_UInt32;
template <> const ESpudStorageType SpudTypeInfo<uint64>::EnumType = ESST_UInt64;
template <> const ESpudStorageType SpudTypeInfo<int8>::EnumType = ESST_Int8;
template <> const ESpudStorageType SpudTypeInfo<int16>::EnumType = ESST_Int16;
template <> const ESpudStorageType SpudTypeInfo<int>::EnumType = ESST_Int32;
template <> const ESpudStorageType SpudTypeInfo<int64>::EnumType = ESST_Int64;
template <> const ESpudStorageType SpudTypeInfo<float>::EnumType = ESST_Float;
template <> const ESpudStorageType SpudTypeInfo<double>::EnumType = ESST_Double;
template <> const ESpudStorageType SpudTypeInfo<FVector>::EnumType = ESST_Vector;
template <> const ESpudStorageType SpudTypeInfo<FRotator>::EnumType = ESST_Rotator;
template <> const ESpudStorageType SpudTypeInfo<FTransform>::EnumType = ESST_Transform;
template <> const ESpudStorageType SpudTypeInfo<FGuid>::EnumType = ESST_Guid;
template <> const ESpudStorageType SpudTypeInfo<FString>::EnumType = ESST_String;
template <> const ESpudStorageType SpudTypeInfo<FName>::EnumType = ESST_Name;
template <> const ESpudStorageType SpudTypeInfo<FText>::EnumType = ESST_Text;
<<<<<<< HEAD

template<typename FieldType>
FORCEINLINE const FieldType* ExactCastConstField(const FField* Src)
{
	return (Src && (Src->GetClass() == FieldType::StaticClass())) ? static_cast<const FieldType*>(Src) : nullptr;
}
=======
>>>>>>> 21ba8855
}
/// Utility class which does all the nuts & bolts related to property persistence without actually being stateful
/// Also none of this is exposed to Blueprints, is completely internal to C++ persistence
class SPUD_API SpudPropertyUtil
{
public:
	/**
	 * @brief The PropertyVisitor class is able to receive a predictable sequence of properties from a UObject, including
	 * nested struct properties.
	 */
	class PropertyVisitor
	{
	public:
		virtual ~PropertyVisitor() = default;
		
		/**
		 * @brief Visit a property and perform some action. For nested structs, this will be called for the struct
		 * itself and its nested properties.
		 * @param RootObject The root object for this property. Can  be null if just parsing definitions not instances!
		 * @param Property The property to process
		 * @param CurrentPrefixID The prefix which identifies nested struct properties
		 * @param ContainerPtr Pointer to data container which can be used to access values. Can be null!
		 * @param Depth The current nesting depth (0 for top-level properties, higher for nested structs)
		 * @returns True to continue parsing properties, false to quit early
		 */
		virtual bool VisitProperty(UObject* RootObject, FProperty* Property, uint32 CurrentPrefixID,
		                           void* ContainerPtr, int Depth) = 0;
		
		/**
		* @brief Be informed about an unsupported property. This is a property which is marked as persistent but
		* is not currently supported.
		* @param RootObject The root object for this property. Can  be null if just parsing definitions not instances!
		* @param Property The property to process
		* @param CurrentPrefixID The prefix which identifies nested struct properties
		* @param Depth The current nesting depth (0 for top-level properties, higher for nested structs)
		*/
		virtual void UnsupportedProperty(UObject* RootObject, FProperty* Property, uint32 CurrentPrefixID, int Depth) {}
		/**
		 * @brief Generate a nested prefix ID for properties underneath a struct or uobject property
		* @param Prop The property identifying the custom struct
		* @param CurrentPrefixID The current prefix up to this point
		* @return The new PrefixID for properties nested within this struct. If you return SPUD_PREFIXID_NONE then
		* nested properties will be skipped.
		 */
		virtual uint32 GetNestedPrefix(FProperty* Prop, uint32 CurrentPrefixID) = 0;

		/**
		 * Called just before descending into a struct 
		 * @param RootObject The root object being traversed
		 * @param SProp The property of the struct
		 * @param PrefixID The prefix ID for members of the struct
		 * @param Depth The depth for members of the struct
		 */
		virtual void StartNestedStruct(UObject* RootObject, FStructProperty* SProp, uint32 PrefixID, int Depth) {}
		/**
		 * Called just after all the members of a struct have been visited 
		 * @param RootObject The root object being traversed
		 * @param SProp The property of the struct
		 * @param PrefixID The prefix ID for members of the struct
		 * @param Depth The depth for members of the struct
		 */
		virtual void EndNestedStruct(UObject* RootObject, FStructProperty* SProp, uint32 PrefixID, int Depth) {}
	};

	/**
	 * @brief Return whether a specified property should be included in the persistent state of an object
	 * @param Property the property to potentially be included
	 * @param IsChildOfSaveGame whether this property is a child of another property which was marked as SaveGame
	 * @return Whether this property should be included in the persistent state
	 */
	static bool ShouldPropertyBeIncluded(FProperty* Property, bool IsChildOfSaveGame);	
	/**
	 * @brief Return wether a specified property is supported by the persistence system or not
	 * @param Property the property in question
	 * @return Whether this property is supported in the persistence system
	 */
	static bool IsPropertySupported(FProperty* Property);
	/**
	 * @brief Return whether a property is of a built-in struct 
	 * @param SProp The struct property
	 * @return Whether this property is of a built-in type (e.g. FVector)
	 */
	static bool IsBuiltInStructProperty(const FStructProperty* SProp);

	static bool IsCustomStructProperty(const FProperty* Property);

	/// Whether a property is an actor reference
	static bool IsActorObjectProperty(const FProperty* Property);
	/// Whether a property represents a nested UObject 
	static bool IsNestedUObjectProperty(const FProperty* Property);
	// Whether a property is a TSubclassOf property
	static bool IsSubclassOfProperty(const FProperty* Property);
	static uint16 GetPropertyDataType(const FProperty* Prop);

	class StoredMatchesRuntimePropertyVisitor : public SpudPropertyUtil::PropertyVisitor
	{
	protected:
		TArray<FSpudPropertyDef>::TConstIterator StoredPropertyIterator;
		const FSpudClassDef& ClassDef;
		const FSpudClassMetadata& Meta;
		bool bMatches;
	public:
		StoredMatchesRuntimePropertyVisitor(TArray<FSpudPropertyDef>::TConstIterator InStoredPropertyIterator,
                                            const FSpudClassDef& InClassDef, const FSpudClassMetadata& InMeta);
		virtual bool VisitProperty(UObject* RootObject, FProperty* Property, uint32 CurrentPrefixID,
		                           void* ContainerPtr, int Depth) override;
		virtual uint32 GetNestedPrefix(FProperty* Prop, uint32 CurrentPrefixID) override;
		// After visiting, was everything a match
		bool IsMatch() const { return bMatches; }
	};
	static bool StoredPropertyTypeMatchesRuntime(const FProperty* RuntimeProperty,
                                          const FSpudPropertyDef& StoredProperty,
                                          bool bIgnoreArrayFlag);

	
	static FString GetNestedPrefix(uint32 PrefixIDSoFar, FProperty* Prop, const FSpudClassMetadata& Meta);
	static uint32 GetNestedPrefixID(uint32 PrefixIDSoFar, FProperty* Prop, const FSpudClassMetadata& Meta);
	static uint32 FindOrAddNestedPrefixID(uint32 PrefixIDSoFar, FProperty* Prop, FSpudClassMetadata& Meta);
<<<<<<< HEAD
	static void RegisterProperty(uint32 PropNameID, uint32 PrefixID, uint16 DataType, FSpudClassDef& ClassDef, TPrefixedPropertyOffsets& PrefixToPropertyOffsets, FArchive& Out);
	static void RegisterProperty(const FString& Name, uint32 PrefixID, uint16 DataType, FSpudClassDef&
                          ClassDef, TPrefixedPropertyOffsets& PrefixToPropertyOffsets, FSpudClassMetadata& Meta, FArchive& Out);
	static void RegisterProperty(FProperty* Prop, uint32 PrefixID, FSpudClassDef& ClassDef, TPrefixedPropertyOffsets& PrefixToPropertyOffsets, FSpudClassMetadata
                          & Meta, FArchive& Out);
=======
	static void RegisterProperty(uint32 PropNameID, uint32 PrefixID, uint16 DataType, TSharedPtr<FSpudClassDef> ClassDef, TArray<uint32>& PropertyOffsets, FArchive& Out);
	static void RegisterProperty(const FString& Name,
	                             uint32 PrefixID,
	                             uint16 DataType,
	                             TSharedPtr<FSpudClassDef> ClassDef,
	                             TArray<uint32>& PropertyOffsets,
	                             FSpudClassMetadata& Meta,
	                             FArchive& Out);
	static void RegisterProperty(FProperty* Prop,
	                             uint32 PrefixID,
	                             TSharedPtr<FSpudClassDef> ClassDef,
	                             TArray<uint32>& PropertyOffsets,
	                             FSpudClassMetadata
	                             & Meta,
	                             FArchive& Out);
>>>>>>> 21ba8855

	/// Visit all properties of a UObject
	static void VisitPersistentProperties(UObject* RootObject, PropertyVisitor& Visitor, uint32 PrefixID, int StartDepth = 0);
	/// Visit all properties of a class definition, with no instance
	static void VisitPersistentProperties(const UStruct* Definition, PropertyVisitor& Visitor);

	/// World reference lookups used in store and restore
	/// The SPUD state prepares this structure for the calls.
	struct FWorldReferenceLookups
	{
		const TMap<FGuid, UObject*>* RuntimeObjectMap = nullptr;
		const TMap<FString, ULevel*>* WorldLevelsMap = nullptr;
		const TMap<TWeakObjectPtr<ULevel>, FString>* WorldLevelToNameMap = nullptr;
	};
	
<<<<<<< HEAD
	static void StoreProperty(const UObject* RootObject, FProperty* Property, uint32 PrefixID,
                             const void* ContainerPtr, int Depth,
                             FSpudClassDef& ClassDef, TPrefixedPropertyOffsets& PrefixToPropertyOffsets,
                             const FWorldReferenceLookups& WorldReferenceLookups,
                             FSpudClassMetadata& Meta, FMemoryWriter& Out);
	static void StoreArrayProperty(FArrayProperty* AProp, const UObject* RootObject, uint32 PrefixID,
                                 const void* ContainerPtr, int Depth, FSpudClassDef& ClassDef,
                                 TPrefixedPropertyOffsets& PrefixToPropertyOffsets,
                                 const FWorldReferenceLookups& WorldReferenceLookups, FSpudClassMetadata& Meta,
                                 FMemoryWriter& Out);
	static void StoreContainerProperty(FProperty* Property, const UObject* RootObject,
	                                   uint32 PrefixID, const void* ContainerPtr, bool bIsArrayElement, int Depth,
	                                   FSpudClassDef& ClassDef, TPrefixedPropertyOffsets& PrefixToPropertyOffsets,
	                                   const FWorldReferenceLookups& WorldReferenceLookups, FSpudClassMetadata& Meta,
	                                   FMemoryWriter& Out);
=======
	static void StoreProperty(const UObject* RootObject,
	                          FProperty* Property,
	                          uint32 PrefixID,
	                          const void* ContainerPtr,
	                          int Depth,
	                          TSharedPtr<FSpudClassDef> ClassDef,
	                          TArray<uint32>& PropertyOffsets,
	                          FSpudClassMetadata& Meta,
	                          FMemoryWriter& Out);
	static void StoreArrayProperty(FArrayProperty* AProp,
	                               const UObject* RootObject,
	                               uint32 PrefixID,
	                               const void* ContainerPtr,
	                               int Depth,
	                               TSharedPtr<FSpudClassDef> ClassDef,
	                               TArray<uint32>& PropertyOffsets,
	                               FSpudClassMetadata& Meta,
	                               FMemoryWriter& Out);
	static void StoreContainerProperty(FProperty* Property,
	                                   const UObject* RootObject,
	                                   uint32 PrefixID,
	                                   const void* ContainerPtr,
	                                   bool bIsArrayElement,
	                                   int Depth,
	                                   TSharedPtr<FSpudClassDef> ClassDef,
	                                   TArray<uint32>& PropertyOffsets,
	                                   FSpudClassMetadata& Meta,
	                                   FMemoryWriter& Out);


	typedef TMap<FGuid, UObject*> RuntimeObjectMap;
>>>>>>> 21ba8855
	
	static void RestoreProperty(UObject* RootObject, FProperty* Property, void* ContainerPtr,
	                            const FSpudPropertyDef& StoredProperty,
	                            const FWorldReferenceLookups& WorldReferenceLookups,
	                            const FSpudClassMetadata& Meta,
	                            int Depth, FMemoryReader& DataIn);
	static void RestoreArrayProperty(UObject* RootObject, FArrayProperty* const AProp, void* ContainerPtr,
	                                 const FSpudPropertyDef& StoredProperty,
	                                 const FWorldReferenceLookups& WorldReferenceLookups,
	                                 const FSpudClassMetadata& Meta,
	                                 int Depth, FMemoryReader& DataIn);
	static void RestoreContainerProperty(UObject* RootObject, FProperty* const Property,
	                                     void* ContainerPtr, const FSpudPropertyDef& StoredProperty,
	                                     const FWorldReferenceLookups& WorldReferenceLookups,
	                                     const FSpudClassMetadata& Meta,
	                                     int Depth, FMemoryReader& DataIn);


	/// Utility function for checking whether iterating through the properties on a UObject results in the same
	/// sequence of properties in a stored class definition (no saved game class changes since stored).
	/// If so, we can restore data much more efficiently because we don't have to look anything up on instances, just
	/// iterate through both sides.
	static bool StoredClassDefMatchesRuntime(const FSpudClassDef& ClassDef, const FSpudClassMetadata& Meta);

protected:
	static bool IsValidArrayType(FArrayProperty* AProp);
	/// General recursive visitation of properties, returns false to early-out, object/container can be null
	static bool VisitPersistentProperties(UObject* RootObject, const UStruct* Definition, uint32 PrefixID,
	                                      void* ContainerPtr, bool IsChildOfSaveGame, int Depth,
	                                      PropertyVisitor& Visitor);

	static FString ToString(int Val) { return FString::FromInt(Val); }
    static FString ToString(int64 Val) { return FString::Printf(TEXT("%lld"), Val); }
    static FString ToString(uint32 Val) { return FString::Printf(TEXT("%u"), Val); }
    static FString ToString(uint64 Val) { return FString::Printf(TEXT("%llu"), Val); }
    static FString ToString(bool Val) { return Val ? "True" : "False"; }
	static FString ToString(float Val) { return FString::SanitizeFloat(Val); }
	static FString ToString(double Val) { return FString::Printf(TEXT("%lf"), Val); }
	static FString ToString(const FString& Val) { return Val; }
	static FString ToString(const FName& Val) { return Val.ToString(); }
	static FString ToString(const FText& Val) { return Val.ToString(); }
	template <typename T>
    static FString ToString(T* Val) { return Val->ToString(); }	

	template <class PropType, typename ValueType>
	static typename SpudTypeInfo<ValueType>::StorageType WritePropertyData(
<<<<<<< HEAD
		PropType* Prop, uint32 PrefixID, const void* Data, bool bIsArrayElement, FSpudClassDef& ClassDef,
		TPrefixedPropertyOffsets& InPrefixToPropertyOffsets, FSpudClassMetadata& Meta, FArchive& Out)
=======
		PropType* Prop,
		uint32 PrefixID,
		const void* Data,
		bool bIsArrayElement,
		TSharedPtr<FSpudClassDef> ClassDef,
		TArray<uint32>& PropertyOffsets,
		FSpudClassMetadata& Meta,
		FArchive& Out)
>>>>>>> 21ba8855
	{
    	if (!bIsArrayElement)
    		RegisterProperty(Prop, PrefixID, ClassDef, InPrefixToPropertyOffsets, Meta, Out);
    	auto Val = static_cast<typename SpudTypeInfo<ValueType>::StorageType>(Prop->GetPropertyValue(Data)); // Cast in case we want to compress into smaller type
    	Out << Val;
    	return Val;
    }


	template <class PropType, typename ValueType>
	static bool TryWritePropertyData(FProperty* Prop, uint32 PrefixID, const void* Data, bool bIsArrayElement, int Depth,
<<<<<<< HEAD
	                          FSpudClassDef& ClassDef, TPrefixedPropertyOffsets& PrefixToPropertyOffsets, FSpudClassMetadata& Meta,
=======
	                          TSharedPtr<FSpudClassDef> ClassDef, TArray<uint32>& PropertyOffsets, FSpudClassMetadata& Meta,
>>>>>>> 21ba8855
	                          FArchive& Out)
    {
    	if (auto IProp = CastField<PropType>(Prop))
    	{
    		auto Val = WritePropertyData<PropType, ValueType>(IProp, PrefixID, Data, bIsArrayElement, ClassDef, PrefixToPropertyOffsets, Meta, Out);
			UE_LOG(LogSpudProps, Verbose, TEXT("%s = %s"), *GetLogPrefix(Prop, Depth), *ToString(Val));
    		return true;
    	}
    	return false;
	    
    }

<<<<<<< HEAD
	static uint16 WriteEnumPropertyData(FEnumProperty* EProp, uint32 PrefixID, const void* Data, bool bIsArrayElement,
	                                    FSpudClassDef& ClassDef, TPrefixedPropertyOffsets& PrefixToPropertyOffsets,
	                                    FSpudClassMetadata& Meta, FArchive& Out);

	static bool TryWriteEnumPropertyData(FProperty* Property, uint32 PrefixID, const void* Data, bool bIsArrayElement,
	                                     int Depth, FSpudClassDef& ClassDef, TPrefixedPropertyOffsets& PrefixToPropertyOffsets,
	                                     FSpudClassMetadata& Meta,
	                                     FArchive& Out);
	static bool TryWriteSoftObjectPropertyData(FProperty* Property, uint32 PrefixID, const void* Data, bool bIsArrayElement,
										       int Depth, FSpudClassDef& ClassDef, TPrefixedPropertyOffsets& PrefixToPropertyOffsets,
										       const AActor* referencingActor,
										       const FWorldReferenceLookups& WorldReferenceLookups, FSpudClassMetadata& Meta,
										       FArchive& Out);
	static FString WriteActorRefPropertyData(FObjectProperty* OProp, AActor* Actor, FPlatformTypes::uint32 PrefixID, const void* Data,
	                                         bool bIsArrayElement, FSpudClassDef& ClassDef,
	                                         TPrefixedPropertyOffsets& PrefixToPropertyOffsets, const AActor* referencingActor,
	                                         const FWorldReferenceLookups& WorldReferenceLookups, FSpudClassMetadata& Meta, FArchive& Out);
	static FString WriteNestedUObjectPropertyData(FObjectProperty* OProp, UObject* UObj, FPlatformTypes::uint32 PrefixID, const void* Data,
											bool bIsArrayElement, FSpudClassDef& ClassDef,
											TPrefixedPropertyOffsets& PrefixToPropertyOffsets, FSpudClassMetadata& Meta, FArchive& Out);
	static FString WriteSubclassOfPropertyData(FClassProperty* CProp, UClass* Class, uint32 PrefixID, const void* Data,
											bool bIsArrayElement, FSpudClassDef& ClassDef,
											TPrefixedPropertyOffsets& PrefixToPropertyOffsets, FSpudClassMetadata& Meta, FArchive& Out);
	static bool TryWriteUObjectPropertyData(FProperty* Property, uint32 PrefixID, const void* Data, bool bIsArrayElement,
	                                       int Depth, FSpudClassDef& ClassDef, TPrefixedPropertyOffsets& PrefixToPropertyOffsets,
	                                       const AActor* referencingActor,
	                                       const FWorldReferenceLookups& WorldReferenceLookups, FSpudClassMetadata& Meta,
	                                       FArchive& Out);
	static bool TryWriteMulticastDelegatePropertyData(FProperty* Property, uint32 PrefixID, const void* Data, bool bIsArrayElement,
	                                       int Depth, FSpudClassDef& ClassDef, TPrefixedPropertyOffsets& PrefixToPropertyOffsets,
	                                       const AActor* referencingActor,
	                                       const FWorldReferenceLookups& WorldReferenceLookups, FSpudClassMetadata& Meta,
	                                       FArchive& Out);
=======
	static uint16 WriteEnumPropertyData(FEnumProperty* EProp,
	                                    uint32 PrefixID,
	                                    const void* Data,
	                                    bool bIsArrayElement,
	                                    TSharedPtr<FSpudClassDef> ClassDef,
	                                    TArray<uint32>& PropertyOffsets,
	                                    FSpudClassMetadata& Meta,
	                                    FArchive& Out);

	static bool TryWriteEnumPropertyData(FProperty* Property,
	                                     uint32 PrefixID,
	                                     const void* Data,
	                                     bool bIsArrayElement,
	                                     int Depth,
	                                     TSharedPtr<FSpudClassDef> ClassDef,
	                                     TArray<uint32>& PropertyOffsets,
	                                     FSpudClassMetadata& Meta,
	                                     FArchive& Out);
	static FString WriteActorRefPropertyData(FObjectProperty* OProp,
	                                         AActor* Actor,
	                                         FPlatformTypes::uint32 PrefixID,
	                                         const void* Data,
	                                         bool bIsArrayElement,
	                                         TSharedPtr<FSpudClassDef> ClassDef,
	                                         TArray<uint32>& PropertyOffsets,
	                                         FSpudClassMetadata& Meta,
	                                         FArchive& Out);
	static FString WriteNestedUObjectPropertyData(FObjectProperty* OProp,
	                                              UObject* UObj,
	                                              FPlatformTypes::uint32 PrefixID,
	                                              const void* Data,
	                                              bool bIsArrayElement,
	                                              TSharedPtr<FSpudClassDef> ClassDef,
	                                              TArray<uint32>& PropertyOffsets,
	                                              FSpudClassMetadata& Meta,
	                                              FArchive& Out);
	static FString WriteSubclassOfPropertyData(FClassProperty* CProp,
	                                           UClass* Class,
	                                           uint32 PrefixID,
	                                           const void* Data,
	                                           bool bIsArrayElement,
	                                           TSharedPtr<FSpudClassDef> ClassDef,
	                                           TArray<uint32>& PropertyOffsets,
	                                           FSpudClassMetadata& Meta,
	                                           FArchive& Out);
	static bool TryWriteUObjectPropertyData(FProperty* Property,
	                                        uint32 PrefixID,
	                                        const void* Data,
	                                        bool bIsArrayElement,
	                                        int Depth,
	                                        TSharedPtr<FSpudClassDef> ClassDef,
	                                        TArray<uint32>& PropertyOffsets,
	                                        FSpudClassMetadata& Meta,
	                                        FArchive& Out);
>>>>>>> 21ba8855

	
	template<typename ValueType>
	static ValueType WriteStructPropertyData(FStructProperty* SProp, uint32 PrefixID, const void* Data, FArchive& Out)
    {
    	auto ValPtr = static_cast<const ValueType*>(Data);
    	// Need to explicitly copy because << can read as well and incoming data is const
    	ValueType Val = *ValPtr;
    	Out << Val;
    	return Val;
    }
	template <typename ValueType>
	static bool TryWriteBuiltinStructPropertyData(FStructProperty* Prop, uint32 PrefixID, const void* Data, bool bIsArrayElement,
<<<<<<< HEAD
	                                       int Depth, FSpudClassDef& ClassDef, TPrefixedPropertyOffsets& PrefixToPropertyOffsets, FSpudClassMetadata& Meta, FArchive& Out)
=======
	                                       int Depth, TSharedPtr<FSpudClassDef> ClassDef, TArray<uint32>& PropertyOffsets, FSpudClassMetadata& Meta, FArchive& Out)
>>>>>>> 21ba8855
    {
    	// Check struct detail value matches
    	if (Prop->Struct == TBaseStructure<ValueType>::Get())
    	{
    		if (!bIsArrayElement)
    			RegisterProperty(Prop, PrefixID, ClassDef, PrefixToPropertyOffsets, Meta, Out);
    		ValueType Val = WriteStructPropertyData<ValueType>(Prop, PrefixID, Data, Out);
    		UE_LOG(LogSpudProps, Verbose, TEXT("%s = %s"), *GetLogPrefix(Prop, Depth), *ToString(&Val));
    		return true;
    	}
    	return false;
    }


	template<typename ValueType>
    static ValueType ReadStructPropertyData(FStructProperty* SProp, void* Data, FArchive& In)
	{
		auto ValPtr = static_cast<ValueType*>(Data);
		// In read mode, this should update pointer target (ugh I don't like UE dual-mode archvies)
		In << *ValPtr;
		return *ValPtr;
	}
	
	template <class PropType, typename ValueType>
    static typename SpudTypeInfo<ValueType>::StorageType ReadPropertyData(PropType* Prop, void* Data, FArchive& In)
	{
		// Read as per storage type
		typename SpudTypeInfo<ValueType>::StorageType Val;
		In << Val;
		// reverse the conversion we applied when writing to set property
		Prop->SetPropertyValue(Data, static_cast<ValueType>(Val));
		return Val;
	}


	template <typename ValueType>
    static bool TryReadBuiltinStructPropertyData(FStructProperty* Prop, void* Data, const FSpudPropertyDef& StoredProperty, int Depth, FArchive& In)
	{
		// Check runtime property and stored match 
		if (Prop->Struct == TBaseStructure<ValueType>::Get() &&
			StoredPropertyTypeMatchesRuntime(Prop, StoredProperty, true)) // we ignore array flag since we could be processing inner
		{
			ValueType Val = ReadStructPropertyData<ValueType>(Prop, Data, In);
    		UE_LOG(LogSpudProps, Verbose, TEXT("%s = %s"), *GetLogPrefix(Prop, Depth), *ToString(&Val));
			return true;
		}
		return false;
	}
	template <class PropType, typename ValueType>
    static bool TryReadPropertyData(FProperty* Prop, void* Data, const FSpudPropertyDef& StoredProperty, int Depth, FArchive& In)
	{
		auto IProp = CastField<PropType>(Prop);
		if (IProp && StoredPropertyTypeMatchesRuntime(Prop, StoredProperty, true)) // we ignore array flag since we could be processing inner
		{
			auto Val = ReadPropertyData<PropType, ValueType>(IProp, Data, In);
    		UE_LOG(LogSpudProps, Verbose, TEXT("%s = %s"), *GetLogPrefix(Prop, Depth), *ToString(Val));
			return true;
		}
		return false;   
	}

	static uint16 ReadEnumPropertyData(FEnumProperty* EProp, void* Data, FArchive& In);
	static bool TryReadEnumPropertyData(FProperty* Prop, void* Data, const FSpudPropertyDef& StoredProperty,
	                                    int Depth, FArchive& In);
<<<<<<< HEAD
	static bool TryReadSoftObjectPropertyData(FProperty* Prop, void* Data, const FSpudPropertyDef& StoredProperty,
											  const FWorldReferenceLookups& WorldReferenceLookups,
										      ULevel* Level, const FSpudClassMetadata& Meta, int Depth, FArchive& In);
	static bool TryReadMulticastDelegatePropertyData(FProperty* Prop, void* Data, const FSpudPropertyDef& StoredProperty,
													const FWorldReferenceLookups& WorldReferenceLookups,
													ULevel* Level, const FSpudClassMetadata& Meta, int Depth, FArchive& In);
	static FString ReadActorRefPropertyData(::FObjectProperty* OProp, void* Data,
											const FWorldReferenceLookups& WorldReferenceLookups,
											ULevel* Level, FArchive& In);
	static FString ReadNestedUObjectPropertyData(::FObjectProperty* OProp, void* Data, const FWorldReferenceLookups& WorldReferenceLookups,
		UObject* RootObject, ULevel* Level, const FSpudClassMetadata& Meta, FArchive& In);
	static FString ReadSubclassOfPropertyData(::FObjectProperty* OProp, void* Data, const FWorldReferenceLookups& WorldReferenceLookups,
		ULevel* Level, const FSpudClassMetadata& Meta, FArchive& In);
	static bool TryReadUObjectPropertyData(::FProperty* Prop, void* Data, const ::FSpudPropertyDef& StoredProperty,
	                                        const FWorldReferenceLookups& WorldReferenceLookups,
	                                        UObject* RootObject, ULevel* Level, const FSpudClassMetadata& Meta, int Depth, FArchive& In);
=======
	static FString ReadActorRefPropertyData(::FObjectProperty* OProp, void* Data, const RuntimeObjectMap* RuntimeObjects, ULevel* Level, FArchive& In);
	static FString ReadNestedUObjectPropertyData(::FObjectProperty* OProp, void* Data, const RuntimeObjectMap* RuntimeObjects,
		ULevel* Level, UObject* Outer, const FSpudClassMetadata& Meta, FArchive& In);
	static FString ReadSubclassOfPropertyData(::FObjectProperty* OProp, void* Data, const RuntimeObjectMap* RuntimeObjects,
		ULevel* Level, const FSpudClassMetadata& Meta, FArchive& In);
	static bool TryReadUObjectPropertyData(::FProperty* Prop, void* Data, const ::FSpudPropertyDef& StoredProperty,
	                                        const RuntimeObjectMap* RuntimeObjects,
	                                        ULevel* Level, UObject* Outer, const FSpudClassMetadata& Meta, int Depth, FArchive& In);
>>>>>>> 21ba8855

public:

	// Low-level functions, use with caution

	template <typename T>
    static void WriteRaw(const T& Value, FArchive& Out)
	{
		typename SpudTypeInfo<T>::StorageType OutVal = Value;
		Out << OutVal;		
	}

	template <typename T>
    static void ReadRaw(T& Value, FArchive& In)
	{
		// Allow for type conversion e.g. bool to uint8
		typename SpudTypeInfo<T>::StorageType SerialisedVal;
		In << SerialisedVal;
		Value = static_cast<T>(SerialisedVal);
	}

	template <typename T>
	void WriteProperty(const FString& Name, uint32 PrefixID, const T& Value, TSharedPtr<FSpudClassDef> ClassDef,
	                   TArray<uint32>& PropertyOffsets, FSpudClassMetadata& Meta, FArchive& Out)
	{
		RegisterProperty(Name, PrefixID, SpudTypeInfo<T>::EnumType, ClassDef, PropertyOffsets, Meta, Out);
		WriteRaw(Value, Out);
	}

	static AActor* GetReferencedActor(const FString& LevelRefString, const FString& ActorRefString,
									  const FWorldReferenceLookups& WorldReferenceLookups,
									  ULevel* Level, const FString& ReferencingPropertyName)
	{
		AActor* FoundActor = nullptr;
		// Now we need to find the actual object
		if(!ActorRefString.IsEmpty())
		{
			if (ActorRefString.StartsWith("{"))
			{
				// Runtime object, identified by GUID
				// We used the braces-format GUID for runtime objects so that it's easy to identify
				if (WorldReferenceLookups.RuntimeObjectMap)
				{
					FGuid Guid;
					if (FGuid::ParseExact(ActorRefString, EGuidFormats::DigitsWithHyphensInBraces, Guid))
					{
						auto ObjPtr = WorldReferenceLookups.RuntimeObjectMap->Find(Guid);
						if (ObjPtr)
						{
							FoundActor = CastChecked<AActor>(*ObjPtr);
						}
						else
						{
							UE_LOG(LogSpudProps, Error, TEXT("Could not locate runtime object for property %s, GUID was %s"), *ReferencingPropertyName, *ActorRefString);
						}			
					}
					else
					{
						UE_LOG(LogSpudProps, Error, TEXT("Error parsing GUID %s for property %s"), *ActorRefString, *ReferencingPropertyName);
					}
				}
				else
				{
					UE_LOG(LogSpudProps, Error, TEXT("Found property reference to runtime object %s->%s but no RuntimeObjects passed (global object?)"), *ReferencingPropertyName, *ActorRefString);
				}
			}
			else
			{
				// If LevelRefString is set, try to lookup a current loaded level to search there
				if(!LevelRefString.IsEmpty() && WorldReferenceLookups.WorldLevelsMap)
				{
					ULevel* const * foundLevel = WorldReferenceLookups.WorldLevelsMap->Find(*LevelRefString);
					if(foundLevel)
					{
						Level = *foundLevel;
					}
					else
					{
						// Null the level pointer so the next stage will throw an error.
						Level = nullptr;
					}
				}
				
				// Level object, identified by name. Level is the package
				if (Level)
				{
					auto Obj = StaticFindObject(AActor::StaticClass(), Level, *ActorRefString);
					if (Obj)
					{
						FoundActor = CastChecked<AActor>(Obj);
					}
					else
					{
						UE_LOG(LogSpudProps, Error, TEXT("Could not locate level '%s' object for property '%s', actor name was '%s'"),
						       LevelRefString.IsEmpty() ? TEXT("LOCAL") : *LevelRefString, *ReferencingPropertyName, *ActorRefString);
					}
				}
				else
				{
					UE_LOG(LogSpudProps, Error, TEXT("Level '%s' object for property '%s' cannot be resolved, null Level. Is the level loaded? Actor name was '%s'"),
						   LevelRefString.IsEmpty() ? TEXT("LOCAL") : *LevelRefString, *ReferencingPropertyName, *ActorRefString);
				}
			}
		}

		return FoundActor;
	}

	// Attempts to resolve an actor by reference and assign it to the passed in property
	template <typename T>
	static bool AssignReferencedActorToProperty(const FString& LevelRefString, const FString& ActorRefString,
												const FWorldReferenceLookups& WorldReferenceLookups,
												ULevel* Level, const T* ObjProp, void* Data)
	{
		// Now we need to find the actual object
		AActor* foundActor = nullptr;
		if (!ActorRefString.IsEmpty())
		{
			foundActor = GetReferencedActor(LevelRefString, ActorRefString, WorldReferenceLookups, Level, ObjProp->GetName());
		}

		ObjProp->SetObjectPropertyValue(Data, foundActor);
		return true;
	}

	/// Return whether this object is persistent. Null safe
	static bool IsPersistentObject(UObject* Obj);
	/// Return whether an actor is a runtime created one, or whether it was part of a loaded level. Null safe
	static bool IsRuntimeActor(AActor* Actor);
	/// Get an actors referencing string that can be used at load time to re-reference the actor.
	/// Returns true if the reference if valid to use, otherwise false if the reference could not be created.
	/// Will return true if the Actor was null, and RefStringOut will be an empty string.
	static bool GetActorReferenceString(AActor* Actor, const AActor* referencingActor,
									    const FWorldReferenceLookups& WorldReferenceLookups,
									    FString& LevelReferenceString, FString& ActorReferenceString);
	/// Get the SpudGuid property value of an object, if it has one (blank otherwise)
	static FGuid GetGuidProperty(const UObject* Obj);
	/// Get the SpudGuid property value of an object, from a previously found property (blank if null)
	static FGuid GetGuidProperty(const UObject* Obj, const FStructProperty* Prop);
	/// Set the SpudGuid property value of an object, if it has one. Returns whether it was found & set
	static bool SetGuidProperty(UObject* Obj, const FGuid& Guid);
	/// Set the SpudGuid property value of an object, using previously found property. Returns whether it was found & set
	static bool SetGuidProperty(UObject* Obj, const FStructProperty* Prop, const FGuid& Guid);
	/// Get the SpudGuid property on a object, if it exists (null otherwise)
	static FStructProperty* FindGuidProperty(const UObject* Obj);
	/// Get the unique name of an actor within a level
	static FString GetLevelActorName(const AActor* Actor);
	/// Get the identifier to use for a global object 
	static FString GetGlobalObjectID(const UObject* Obj);
	/// Get the class name of an object 
	static FString GetClassName(const UObject* Obj);

	static FString GetLogPrefix(int Depth);
	static FString GetLogPrefix(const FProperty* Property, int Depth);

};<|MERGE_RESOLUTION|>--- conflicted
+++ resolved
@@ -73,15 +73,12 @@
 template <> const ESpudStorageType SpudTypeInfo<FString>::EnumType = ESST_String;
 template <> const ESpudStorageType SpudTypeInfo<FName>::EnumType = ESST_Name;
 template <> const ESpudStorageType SpudTypeInfo<FText>::EnumType = ESST_Text;
-<<<<<<< HEAD
 
 template<typename FieldType>
 FORCEINLINE const FieldType* ExactCastConstField(const FField* Src)
 {
 	return (Src && (Src->GetClass() == FieldType::StaticClass())) ? static_cast<const FieldType*>(Src) : nullptr;
 }
-=======
->>>>>>> 21ba8855
 }
 /// Utility class which does all the nuts & bolts related to property persistence without actually being stateful
 /// Also none of this is exposed to Blueprints, is completely internal to C++ persistence
@@ -200,29 +197,21 @@
 	static FString GetNestedPrefix(uint32 PrefixIDSoFar, FProperty* Prop, const FSpudClassMetadata& Meta);
 	static uint32 GetNestedPrefixID(uint32 PrefixIDSoFar, FProperty* Prop, const FSpudClassMetadata& Meta);
 	static uint32 FindOrAddNestedPrefixID(uint32 PrefixIDSoFar, FProperty* Prop, FSpudClassMetadata& Meta);
-<<<<<<< HEAD
-	static void RegisterProperty(uint32 PropNameID, uint32 PrefixID, uint16 DataType, FSpudClassDef& ClassDef, TPrefixedPropertyOffsets& PrefixToPropertyOffsets, FArchive& Out);
-	static void RegisterProperty(const FString& Name, uint32 PrefixID, uint16 DataType, FSpudClassDef&
-                          ClassDef, TPrefixedPropertyOffsets& PrefixToPropertyOffsets, FSpudClassMetadata& Meta, FArchive& Out);
-	static void RegisterProperty(FProperty* Prop, uint32 PrefixID, FSpudClassDef& ClassDef, TPrefixedPropertyOffsets& PrefixToPropertyOffsets, FSpudClassMetadata
-                          & Meta, FArchive& Out);
-=======
 	static void RegisterProperty(uint32 PropNameID, uint32 PrefixID, uint16 DataType, TSharedPtr<FSpudClassDef> ClassDef, TArray<uint32>& PropertyOffsets, FArchive& Out);
 	static void RegisterProperty(const FString& Name,
 	                             uint32 PrefixID,
 	                             uint16 DataType,
 	                             TSharedPtr<FSpudClassDef> ClassDef,
-	                             TArray<uint32>& PropertyOffsets,
+	                             TPrefixedPropertyOffsets& PrefixToPropertyOffsets,
 	                             FSpudClassMetadata& Meta,
 	                             FArchive& Out);
 	static void RegisterProperty(FProperty* Prop,
 	                             uint32 PrefixID,
 	                             TSharedPtr<FSpudClassDef> ClassDef,
-	                             TArray<uint32>& PropertyOffsets,
+	                             TPrefixedPropertyOffsets& PrefixToPropertyOffsets,
 	                             FSpudClassMetadata
 	                             & Meta,
 	                             FArchive& Out);
->>>>>>> 21ba8855
 
 	/// Visit all properties of a UObject
 	static void VisitPersistentProperties(UObject* RootObject, PropertyVisitor& Visitor, uint32 PrefixID, int StartDepth = 0);
@@ -238,30 +227,14 @@
 		const TMap<TWeakObjectPtr<ULevel>, FString>* WorldLevelToNameMap = nullptr;
 	};
 	
-<<<<<<< HEAD
-	static void StoreProperty(const UObject* RootObject, FProperty* Property, uint32 PrefixID,
-                             const void* ContainerPtr, int Depth,
-                             FSpudClassDef& ClassDef, TPrefixedPropertyOffsets& PrefixToPropertyOffsets,
-                             const FWorldReferenceLookups& WorldReferenceLookups,
-                             FSpudClassMetadata& Meta, FMemoryWriter& Out);
-	static void StoreArrayProperty(FArrayProperty* AProp, const UObject* RootObject, uint32 PrefixID,
-                                 const void* ContainerPtr, int Depth, FSpudClassDef& ClassDef,
-                                 TPrefixedPropertyOffsets& PrefixToPropertyOffsets,
-                                 const FWorldReferenceLookups& WorldReferenceLookups, FSpudClassMetadata& Meta,
-                                 FMemoryWriter& Out);
-	static void StoreContainerProperty(FProperty* Property, const UObject* RootObject,
-	                                   uint32 PrefixID, const void* ContainerPtr, bool bIsArrayElement, int Depth,
-	                                   FSpudClassDef& ClassDef, TPrefixedPropertyOffsets& PrefixToPropertyOffsets,
-	                                   const FWorldReferenceLookups& WorldReferenceLookups, FSpudClassMetadata& Meta,
-	                                   FMemoryWriter& Out);
-=======
 	static void StoreProperty(const UObject* RootObject,
 	                          FProperty* Property,
 	                          uint32 PrefixID,
 	                          const void* ContainerPtr,
 	                          int Depth,
 	                          TSharedPtr<FSpudClassDef> ClassDef,
-	                          TArray<uint32>& PropertyOffsets,
+	                          TPrefixedPropertyOffsets& PrefixToPropertyOffsets,
+							  const FWorldReferenceLookups& WorldReferenceLookups,
 	                          FSpudClassMetadata& Meta,
 	                          FMemoryWriter& Out);
 	static void StoreArrayProperty(FArrayProperty* AProp,
@@ -270,7 +243,8 @@
 	                               const void* ContainerPtr,
 	                               int Depth,
 	                               TSharedPtr<FSpudClassDef> ClassDef,
-	                               TArray<uint32>& PropertyOffsets,
+	                               TPrefixedPropertyOffsets& PrefixToPropertyOffsets,
+								   const FWorldReferenceLookups& WorldReferenceLookups,
 	                               FSpudClassMetadata& Meta,
 	                               FMemoryWriter& Out);
 	static void StoreContainerProperty(FProperty* Property,
@@ -280,13 +254,12 @@
 	                                   bool bIsArrayElement,
 	                                   int Depth,
 	                                   TSharedPtr<FSpudClassDef> ClassDef,
-	                                   TArray<uint32>& PropertyOffsets,
+	                                   TPrefixedPropertyOffsets& PrefixToPropertyOffsets,
+									   const FWorldReferenceLookups& WorldReferenceLookups,
 	                                   FSpudClassMetadata& Meta,
 	                                   FMemoryWriter& Out);
 
 
-	typedef TMap<FGuid, UObject*> RuntimeObjectMap;
->>>>>>> 21ba8855
 	
 	static void RestoreProperty(UObject* RootObject, FProperty* Property, void* ContainerPtr,
 	                            const FSpudPropertyDef& StoredProperty,
@@ -333,19 +306,14 @@
 
 	template <class PropType, typename ValueType>
 	static typename SpudTypeInfo<ValueType>::StorageType WritePropertyData(
-<<<<<<< HEAD
-		PropType* Prop, uint32 PrefixID, const void* Data, bool bIsArrayElement, FSpudClassDef& ClassDef,
-		TPrefixedPropertyOffsets& InPrefixToPropertyOffsets, FSpudClassMetadata& Meta, FArchive& Out)
-=======
 		PropType* Prop,
 		uint32 PrefixID,
 		const void* Data,
 		bool bIsArrayElement,
 		TSharedPtr<FSpudClassDef> ClassDef,
-		TArray<uint32>& PropertyOffsets,
+		TPrefixedPropertyOffsets& InPrefixToPropertyOffsets,
 		FSpudClassMetadata& Meta,
 		FArchive& Out)
->>>>>>> 21ba8855
 	{
     	if (!bIsArrayElement)
     		RegisterProperty(Prop, PrefixID, ClassDef, InPrefixToPropertyOffsets, Meta, Out);
@@ -357,11 +325,7 @@
 
 	template <class PropType, typename ValueType>
 	static bool TryWritePropertyData(FProperty* Prop, uint32 PrefixID, const void* Data, bool bIsArrayElement, int Depth,
-<<<<<<< HEAD
-	                          FSpudClassDef& ClassDef, TPrefixedPropertyOffsets& PrefixToPropertyOffsets, FSpudClassMetadata& Meta,
-=======
-	                          TSharedPtr<FSpudClassDef> ClassDef, TArray<uint32>& PropertyOffsets, FSpudClassMetadata& Meta,
->>>>>>> 21ba8855
+	                          FSpudClassDef& ClassDef, TArray<uint32>& PropertyOffsets, FSpudClassMetadata& Meta,
 	                          FArchive& Out)
     {
     	if (auto IProp = CastField<PropType>(Prop))
@@ -374,13 +338,22 @@
 	    
     }
 
-<<<<<<< HEAD
-	static uint16 WriteEnumPropertyData(FEnumProperty* EProp, uint32 PrefixID, const void* Data, bool bIsArrayElement,
-	                                    FSpudClassDef& ClassDef, TPrefixedPropertyOffsets& PrefixToPropertyOffsets,
-	                                    FSpudClassMetadata& Meta, FArchive& Out);
-
-	static bool TryWriteEnumPropertyData(FProperty* Property, uint32 PrefixID, const void* Data, bool bIsArrayElement,
-	                                     int Depth, FSpudClassDef& ClassDef, TPrefixedPropertyOffsets& PrefixToPropertyOffsets,
+	static uint16 WriteEnumPropertyData(FEnumProperty* EProp,
+	                                    uint32 PrefixID,
+	                                    const void* Data,
+	                                    bool bIsArrayElement,
+	                                    TSharedPtr<FSpudClassDef> ClassDef,
+	                                    TPrefixedPropertyOffsets& PrefixToPropertyOffsets,
+	                                    FSpudClassMetadata& Meta,
+	                                    FArchive& Out);
+
+	static bool TryWriteEnumPropertyData(FProperty* Property,
+	                                     uint32 PrefixID,
+	                                     const void* Data,
+	                                     bool bIsArrayElement,
+	                                     int Depth,
+	                                     TSharedPtr<FSpudClassDef> ClassDef,
+	                                     TPrefixedPropertyOffsets& PrefixToPropertyOffsets,
 	                                     FSpudClassMetadata& Meta,
 	                                     FArchive& Out);
 	static bool TryWriteSoftObjectPropertyData(FProperty* Property, uint32 PrefixID, const void* Data, bool bIsArrayElement,
@@ -388,52 +361,15 @@
 										       const AActor* referencingActor,
 										       const FWorldReferenceLookups& WorldReferenceLookups, FSpudClassMetadata& Meta,
 										       FArchive& Out);
-	static FString WriteActorRefPropertyData(FObjectProperty* OProp, AActor* Actor, FPlatformTypes::uint32 PrefixID, const void* Data,
-	                                         bool bIsArrayElement, FSpudClassDef& ClassDef,
-	                                         TPrefixedPropertyOffsets& PrefixToPropertyOffsets, const AActor* referencingActor,
-	                                         const FWorldReferenceLookups& WorldReferenceLookups, FSpudClassMetadata& Meta, FArchive& Out);
-	static FString WriteNestedUObjectPropertyData(FObjectProperty* OProp, UObject* UObj, FPlatformTypes::uint32 PrefixID, const void* Data,
-											bool bIsArrayElement, FSpudClassDef& ClassDef,
-											TPrefixedPropertyOffsets& PrefixToPropertyOffsets, FSpudClassMetadata& Meta, FArchive& Out);
-	static FString WriteSubclassOfPropertyData(FClassProperty* CProp, UClass* Class, uint32 PrefixID, const void* Data,
-											bool bIsArrayElement, FSpudClassDef& ClassDef,
-											TPrefixedPropertyOffsets& PrefixToPropertyOffsets, FSpudClassMetadata& Meta, FArchive& Out);
-	static bool TryWriteUObjectPropertyData(FProperty* Property, uint32 PrefixID, const void* Data, bool bIsArrayElement,
-	                                       int Depth, FSpudClassDef& ClassDef, TPrefixedPropertyOffsets& PrefixToPropertyOffsets,
-	                                       const AActor* referencingActor,
-	                                       const FWorldReferenceLookups& WorldReferenceLookups, FSpudClassMetadata& Meta,
-	                                       FArchive& Out);
-	static bool TryWriteMulticastDelegatePropertyData(FProperty* Property, uint32 PrefixID, const void* Data, bool bIsArrayElement,
-	                                       int Depth, FSpudClassDef& ClassDef, TPrefixedPropertyOffsets& PrefixToPropertyOffsets,
-	                                       const AActor* referencingActor,
-	                                       const FWorldReferenceLookups& WorldReferenceLookups, FSpudClassMetadata& Meta,
-	                                       FArchive& Out);
-=======
-	static uint16 WriteEnumPropertyData(FEnumProperty* EProp,
-	                                    uint32 PrefixID,
-	                                    const void* Data,
-	                                    bool bIsArrayElement,
-	                                    TSharedPtr<FSpudClassDef> ClassDef,
-	                                    TArray<uint32>& PropertyOffsets,
-	                                    FSpudClassMetadata& Meta,
-	                                    FArchive& Out);
-
-	static bool TryWriteEnumPropertyData(FProperty* Property,
-	                                     uint32 PrefixID,
-	                                     const void* Data,
-	                                     bool bIsArrayElement,
-	                                     int Depth,
-	                                     TSharedPtr<FSpudClassDef> ClassDef,
-	                                     TArray<uint32>& PropertyOffsets,
-	                                     FSpudClassMetadata& Meta,
-	                                     FArchive& Out);
 	static FString WriteActorRefPropertyData(FObjectProperty* OProp,
 	                                         AActor* Actor,
 	                                         FPlatformTypes::uint32 PrefixID,
 	                                         const void* Data,
 	                                         bool bIsArrayElement,
 	                                         TSharedPtr<FSpudClassDef> ClassDef,
-	                                         TArray<uint32>& PropertyOffsets,
+											 TPrefixedPropertyOffsets& PrefixToPropertyOffsets,
+											 const AActor* referencingActor,
+											 const FWorldReferenceLookups& WorldReferenceLookups,
 	                                         FSpudClassMetadata& Meta,
 	                                         FArchive& Out);
 	static FString WriteNestedUObjectPropertyData(FObjectProperty* OProp,
@@ -442,7 +378,7 @@
 	                                              const void* Data,
 	                                              bool bIsArrayElement,
 	                                              TSharedPtr<FSpudClassDef> ClassDef,
-	                                              TArray<uint32>& PropertyOffsets,
+	                                              TPrefixedPropertyOffsets& PrefixToPropertyOffsets,
 	                                              FSpudClassMetadata& Meta,
 	                                              FArchive& Out);
 	static FString WriteSubclassOfPropertyData(FClassProperty* CProp,
@@ -451,7 +387,7 @@
 	                                           const void* Data,
 	                                           bool bIsArrayElement,
 	                                           TSharedPtr<FSpudClassDef> ClassDef,
-	                                           TArray<uint32>& PropertyOffsets,
+	                                           TPrefixedPropertyOffsets& PrefixToPropertyOffsets,
 	                                           FSpudClassMetadata& Meta,
 	                                           FArchive& Out);
 	static bool TryWriteUObjectPropertyData(FProperty* Property,
@@ -460,10 +396,22 @@
 	                                        bool bIsArrayElement,
 	                                        int Depth,
 	                                        TSharedPtr<FSpudClassDef> ClassDef,
-	                                        TArray<uint32>& PropertyOffsets,
+	                                        TPrefixedPropertyOffsets& PrefixToPropertyOffsets,
+											const AActor* referencingActor,
+											const FWorldReferenceLookups& WorldReferenceLookups,
 	                                        FSpudClassMetadata& Meta,
-	                                        FArchive& Out);
->>>>>>> 21ba8855
+											FArchive& Out);
+											
+	static bool TryWriteMulticastDelegatePropertyData(FProperty* Property, 
+													  uint32 PrefixID, 
+													  const void* Data, 
+													  bool bIsArrayElement,
+	                                       			  int Depth, 
+													  TSharedPtr<FSpudClassDef> ClassDef, 
+													  TPrefixedPropertyOffsets& PrefixToPropertyOffsets,
+	                                       			  const AActor* referencingActor,
+	                                       			  const FWorldReferenceLookups& WorldReferenceLookups, FSpudClassMetadata& Meta,
+	                                       			  FArchive& Out);
 
 	
 	template<typename ValueType>
@@ -477,11 +425,7 @@
     }
 	template <typename ValueType>
 	static bool TryWriteBuiltinStructPropertyData(FStructProperty* Prop, uint32 PrefixID, const void* Data, bool bIsArrayElement,
-<<<<<<< HEAD
-	                                       int Depth, FSpudClassDef& ClassDef, TPrefixedPropertyOffsets& PrefixToPropertyOffsets, FSpudClassMetadata& Meta, FArchive& Out)
-=======
-	                                       int Depth, TSharedPtr<FSpudClassDef> ClassDef, TArray<uint32>& PropertyOffsets, FSpudClassMetadata& Meta, FArchive& Out)
->>>>>>> 21ba8855
+	                                       int Depth, TSharedPtr<FSpudClassDef> ClassDef, TPrefixedPropertyOffsets& PrefixToPropertyOffsets, FSpudClassMetadata& Meta, FArchive& Out)
     {
     	// Check struct detail value matches
     	if (Prop->Struct == TBaseStructure<ValueType>::Get())
@@ -546,33 +490,20 @@
 	static uint16 ReadEnumPropertyData(FEnumProperty* EProp, void* Data, FArchive& In);
 	static bool TryReadEnumPropertyData(FProperty* Prop, void* Data, const FSpudPropertyDef& StoredProperty,
 	                                    int Depth, FArchive& In);
-<<<<<<< HEAD
 	static bool TryReadSoftObjectPropertyData(FProperty* Prop, void* Data, const FSpudPropertyDef& StoredProperty,
 											  const FWorldReferenceLookups& WorldReferenceLookups,
 										      ULevel* Level, const FSpudClassMetadata& Meta, int Depth, FArchive& In);
 	static bool TryReadMulticastDelegatePropertyData(FProperty* Prop, void* Data, const FSpudPropertyDef& StoredProperty,
 													const FWorldReferenceLookups& WorldReferenceLookups,
 													ULevel* Level, const FSpudClassMetadata& Meta, int Depth, FArchive& In);
-	static FString ReadActorRefPropertyData(::FObjectProperty* OProp, void* Data,
-											const FWorldReferenceLookups& WorldReferenceLookups,
-											ULevel* Level, FArchive& In);
+	static FString ReadActorRefPropertyData(::FObjectProperty* OProp, void* Data, const FWorldReferenceLookups& WorldReferenceLookups, ULevel* Level, FArchive& In);
 	static FString ReadNestedUObjectPropertyData(::FObjectProperty* OProp, void* Data, const FWorldReferenceLookups& WorldReferenceLookups,
-		UObject* RootObject, ULevel* Level, const FSpudClassMetadata& Meta, FArchive& In);
+		ULevel* Level, UObject* Outer, const FSpudClassMetadata& Meta, FArchive& In);
 	static FString ReadSubclassOfPropertyData(::FObjectProperty* OProp, void* Data, const FWorldReferenceLookups& WorldReferenceLookups,
 		ULevel* Level, const FSpudClassMetadata& Meta, FArchive& In);
 	static bool TryReadUObjectPropertyData(::FProperty* Prop, void* Data, const ::FSpudPropertyDef& StoredProperty,
 	                                        const FWorldReferenceLookups& WorldReferenceLookups,
-	                                        UObject* RootObject, ULevel* Level, const FSpudClassMetadata& Meta, int Depth, FArchive& In);
-=======
-	static FString ReadActorRefPropertyData(::FObjectProperty* OProp, void* Data, const RuntimeObjectMap* RuntimeObjects, ULevel* Level, FArchive& In);
-	static FString ReadNestedUObjectPropertyData(::FObjectProperty* OProp, void* Data, const RuntimeObjectMap* RuntimeObjects,
-		ULevel* Level, UObject* Outer, const FSpudClassMetadata& Meta, FArchive& In);
-	static FString ReadSubclassOfPropertyData(::FObjectProperty* OProp, void* Data, const RuntimeObjectMap* RuntimeObjects,
-		ULevel* Level, const FSpudClassMetadata& Meta, FArchive& In);
-	static bool TryReadUObjectPropertyData(::FProperty* Prop, void* Data, const ::FSpudPropertyDef& StoredProperty,
-	                                        const RuntimeObjectMap* RuntimeObjects,
 	                                        ULevel* Level, UObject* Outer, const FSpudClassMetadata& Meta, int Depth, FArchive& In);
->>>>>>> 21ba8855
 
 public:
 
