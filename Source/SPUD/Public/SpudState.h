#pragma once

#include "CoreMinimal.h"

#include "SpudCustomSaveInfo.h"
#include "SpudData.h"
#include "SpudPropertyUtil.h"

#include "SpudState.generated.h"


SPUD_API DECLARE_LOG_CATEGORY_EXTERN(LogSpudState, Log, All);

/// Description of a save game for display in load game lists, finding latest
/// All properties are read-only because they can only be populated via calls to save game
UCLASS(BlueprintType)
class SPUD_API USpudSaveGameInfo : public UObject
{
	// this class duplicates elements of FSpudSaveInfo deliberately, since that's a storage structure and this
	// is for Blueprint convenience
	GENERATED_BODY()
	public:
	/// Top-line title string. Might include the name of the region, current quest etc
	UPROPERTY(BlueprintReadOnly)
	FText Title;
	/// Timestamp of when this save was created
	UPROPERTY(BlueprintReadOnly)
	FDateTime Timestamp;
	/// The name of the save game slot this refers to
	UPROPERTY(BlueprintReadOnly)
	FString SlotName;
	/// Thumbnail screenshot (may be blank if one wasn't included in the save game)
	UPROPERTY(BlueprintReadOnly)
	UTexture2D* Thumbnail;
	/// Custom fields that you chose to store with the save header information specifically for your game
	UPROPERTY(BlueprintReadOnly)
	USpudCustomSaveInfo* CustomInfo;

};

/// Holds the persistent state of a game.
/// Persistent state is any state which should be restored on load; whether that's the load of a save
/// game, or whether that's the loading of a streaming level section within an active game.
/// The state is divided into global state, and state associated with levels. Global state is always resident in this
/// object, but level state is only resident when needed, allowing persistent state to scale better as levels increase
/// without it all needing to be in memory at once.
/// 
/// This state can be persisted to disk in 2 ways:
/// 1. As a save game (all data for all levels combined into a single file)
/// 2. As the active game (levels are split into separate files so they can be loaded / saved individually to maintain active state)
///
/// Loading a save game involves taking data as a single save game, and splitting it out into separate 'active' files
/// so that as levels are loaded / unloaded, those single files can  be updated without needing to have any other level
/// persistent state in memory. Then as maps load, they can request data from this object to populate themselves.
/// Whenever you leave a map, or a streaming level is unloaded, that single level file is
/// updated to preserve the active game state.
///
/// Saving a game involves updating this state object with anything currently in memory, then saving it as a single file.
/// This means combining all the separated level chunks back into a single file.
///
/// To make the splitting / combining more efficient, the data format for a single level will be the same whether it's
/// in the single save file, or the separated active file. That means on save we can recombine the files without
/// actually loading / parsing the data back in.
UCLASS(BlueprintType)
class SPUD_API USpudState : public UObject
{
	GENERATED_BODY()

	friend class USpudStateCustomData;

public:
	/// Direct access to save data - not recommended but if you really need it...
	FSpudSaveData SaveData;

protected:

	FString Source;
	
	/// Populated as runtime objects are restored. Kept as a master list of currently restored runtime objects
	/// so other loading levels can reference objects in levels other than thier own.
	UPROPERTY()
	TMap<FGuid, UObject*> RuntimeObjectsByGuid;
	
	/// Populated and valid only during restore time
	UPROPERTY()
	TMap<FString, ULevel*> WorldLevelsMap;

	/// A cached and persistent mapping of level to name. This is modifiable by the user so they can assign
	/// their own unique names for levels for cases such as level instancing. They could have many of the same level
	/// loaded but with thier own naming convention so many of the same level can be saved and restored.
	UPROPERTY()
	TMap<TWeakObjectPtr<ULevel>, FString> WorldLevelsToName;

	/// Consolidate world reference lookups into a FWorldReferenceLookups package
	SpudPropertyUtil::FWorldReferenceLookups GetWorldReferenceLookups() const
	{
		SpudPropertyUtil::FWorldReferenceLookups LookupsOut;
		LookupsOut.RuntimeObjectMap = &RuntimeObjectsByGuid;
		LookupsOut.WorldLevelsMap = &WorldLevelsMap;
		LookupsOut.WorldLevelToNameMap = &WorldLevelsToName;
		return LookupsOut;
	}

	void WriteCoreActorData(AActor* Actor, FArchive& Out) const;

	class StorePropertyVisitor : public SpudPropertyUtil::PropertyVisitor
	{
	protected:
		USpudState* ParentState; // weak, but safe to use in scope
<<<<<<< HEAD
		FSpudClassDef& ClassDef;
		TPrefixedPropertyOffsets& PrefixToPropertyOffsets;
		FSpudClassMetadata& Meta;
		FMemoryWriter& Out;
	public:
		StorePropertyVisitor(USpudState* ParentState, FSpudClassDef& InClassDef, TPrefixedPropertyOffsets& InPrefixToPropertyOffsets, FSpudClassMetadata& InMeta, FMemoryWriter& InOut);
=======
		TSharedPtr<FSpudClassDef> ClassDef;
		TArray<uint32>& PropertyOffsets;
		FSpudClassMetadata& Meta;
		FMemoryWriter& Out;
	public:
		StorePropertyVisitor(USpudState* ParentState, TSharedPtr<FSpudClassDef> InClassDef, TArray<uint32>& InPropertyOffsets, FSpudClassMetadata& InMeta, FMemoryWriter& InOut);
>>>>>>> 21ba8855
		void StoreNestedUObjectIfNeeded(UObject* RootObject, FProperty* Property, uint32 CurrentPrefixID, void* ContainerPtr, int Depth);
		virtual bool VisitProperty(UObject* RootObject, FProperty* Property, uint32 CurrentPrefixID,
		                           void* ContainerPtr, int Depth) override;

		virtual void UnsupportedProperty(UObject* RootObject, FProperty* Property, uint32 CurrentPrefixID,
			int Depth) override;
		virtual uint32 GetNestedPrefix(FProperty* Prop, uint32 CurrentPrefixID) override;
	};

	FSpudSaveData::TLevelDataPtr GetLevelData(const FString& LevelName, bool AutoCreate);
	FSpudNamedObjectData* GetLevelActorData(const AActor* Actor, FSpudSaveData::TLevelDataPtr LevelData, bool AutoCreate);
	FSpudSpawnedActorData* GetSpawnedActorData(AActor* Actor, FSpudSaveData::TLevelDataPtr LevelData, bool AutoCreate);
	FSpudNamedObjectData* GetGlobalObjectData(const UObject* Obj, bool AutoCreate);
	FSpudNamedObjectData* GetGlobalObjectData(const FString& ID, bool AutoCreate);

	bool ShouldActorBeRespawnedOnRestore(AActor* Actor) const;
	bool ShouldActorTransformBeRestored(AActor* Actor) const;
	bool ShouldActorVelocityBeRestored(AActor* Actor) const;
	void StoreActor(AActor* Actor, FSpudSaveData::TLevelDataPtr LevelData);
	void StoreLevelActorDestroyed(AActor* Actor, FSpudSaveData::TLevelDataPtr LevelData);
	void StoreGlobalObject(UObject* Obj, FSpudNamedObjectData* Data);
	void StoreObjectProperties(UObject* Obj, FSpudPropertyData& Properties, FSpudClassMetadata& Meta, int StartDepth = 0);
	void StoreObjectProperties(UObject* Obj, uint32 PrefixID, TPrefixedPropertyOffsets& PrefixToPropertyOffsets, FSpudClassMetadata& Meta, FMemoryWriter& Out, int StartDepth = 0);

	// Actually restores the world, on the assumption that it's already loaded into the correct map
	void RestoreLoadedWorld(UWorld* World, bool bSingleLevel, const FString& OnlyLevelName = "");
	// Returns whether this is an actor which is not technically in a level, but is auto-created so doesn't need to be
	// spawned by the restore process. E.g. GameMode, Pawns
	bool ShouldRespawnRuntimeActor(const AActor* Actor) const;
	void PreRestoreObject(UObject* Obj, uint32 StoredUserVersion);
	void PostRestoreObject(UObject* Obj, const FSpudCustomData& FromCustomData, uint32 StoredUserVersion);
	void RestoreActor(AActor* Actor, FSpudSaveData::TLevelDataPtr LevelData, const TMap<FGuid, UObject*>* RuntimeObjects);
	void RestoreGlobalObject(UObject* Obj, const FSpudNamedObjectData* Data);
	AActor* RespawnActor(const FSpudSpawnedActorData& SpawnedActor, const FSpudClassMetadata& Meta, ULevel* Level);
	void DestroyActor(const FSpudDestroyedLevelActor& DestroyedActor, ULevel* Level);
	void RestoreCoreActorData(AActor* Actor, const FSpudCoreActorData& FromData);
	void RestoreObjectProperties(UObject* Obj, const FSpudPropertyData& FromData, const FSpudClassMetadata& Meta,
	                             const TMap<FGuid, UObject*>* RuntimeObjects, int StartDepth = 0);
<<<<<<< HEAD
	void RestoreObjectProperties(UObject* Obj, FMemoryReader& In, uint32 PrefixID, const TPrefixedPropertyOffsets& PrefixToPropertyOffsets, const FSpudClassMetadata& Meta, const TMap<FGuid, UObject*>* RuntimeObjects, int StartDepth = 0);
	void RestoreObjectPropertiesFast(UObject* Obj, FMemoryReader& In, uint32 PrefixID, const TPrefixedPropertyOffsets& PrefixToPropertyOffsets,
	                                 const FSpudClassMetadata& Meta, const FSpudClassDef*
	                                 ClassDef, const TMap<FGuid, UObject*>* RuntimeObjects, int StartDepth = 0);
	void RestoreObjectPropertiesSlow(UObject* Obj, FMemoryReader& In, uint32 PrefixID, const TPrefixedPropertyOffsets& PrefixToPropertyOffsets,
=======
	void RestoreObjectProperties(UObject* Obj, FMemoryReader& In, const FSpudClassMetadata& Meta, const TMap<FGuid, UObject*>* RuntimeObjects, int StartDepth = 0);
	void RestoreObjectPropertiesFast(UObject* Obj, FMemoryReader& In,
	                                 const FSpudClassMetadata& Meta, TSharedPtr<const FSpudClassDef> ClassDef,
	                                 const TMap<FGuid, UObject*>* RuntimeObjects, int StartDepth = 0);
	void RestoreObjectPropertiesSlow(UObject* Obj, FMemoryReader& In,
>>>>>>> 21ba8855
	                                 const FSpudClassMetadata& Meta,
	                                 TSharedPtr<const FSpudClassDef> ClassDef, const TMap<FGuid, UObject*>* RuntimeObjects, int StartDepth = 0);

	class RestorePropertyVisitor : public SpudPropertyUtil::PropertyVisitor
	{
	protected:
		USpudState* ParentState; // weak but ok since used in scope
		TSharedPtr<const FSpudClassDef> ClassDef;
		const FSpudClassMetadata& Meta;
		const TPrefixedPropertyOffsets& PrefixToPropertyOffsets;
		const TMap<FGuid, UObject*>* RuntimeObjects;
		FMemoryReader& DataIn;
	public:
<<<<<<< HEAD
		RestorePropertyVisitor(USpudState* Parent, FMemoryReader& InDataIn, const TPrefixedPropertyOffsets& InPrefixToPropertyOffsets, const FSpudClassDef& InClassDef, const FSpudClassMetadata& InMeta, const TMap<FGuid, UObject*>* InRuntimeObjects):
			ParentState(Parent), ClassDef(InClassDef), Meta(InMeta), PrefixToPropertyOffsets(InPrefixToPropertyOffsets), RuntimeObjects(InRuntimeObjects), DataIn(InDataIn) {}
=======
		RestorePropertyVisitor(USpudState* Parent, FMemoryReader& InDataIn, TSharedPtr<const FSpudClassDef> InClassDef, const FSpudClassMetadata& InMeta, const TMap<FGuid, UObject*>* InRuntimeObjects):
			ParentState(Parent), ClassDef(InClassDef), Meta(InMeta), RuntimeObjects(InRuntimeObjects), DataIn(InDataIn) {}
>>>>>>> 21ba8855

		virtual uint32 GetNestedPrefix(FProperty* Prop, uint32 CurrentPrefixID) override;
		virtual void RestoreNestedUObjectIfNeeded(UObject* RootObject, FProperty* Property, uint32 CurrentPrefixID, void* ContainerPtr, int Depth);
	};


	// Fast path restoration when runtime class is the same as stored class
	class RestoreFastPropertyVisitor : public RestorePropertyVisitor
	{
	protected:
		TArray<FSpudPropertyDef>::TConstIterator StoredPropertyIterator;
	public:
		RestoreFastPropertyVisitor(USpudState* Parent, const TArray<FSpudPropertyDef>::TConstIterator& InStoredPropertyIterator,
<<<<<<< HEAD
		                           FMemoryReader& InDataIn, const TPrefixedPropertyOffsets& InPrefixToPropertyOffsets, const FSpudClassDef& InClassDef,
=======
		                           FMemoryReader& InDataIn, TSharedPtr<const FSpudClassDef> InClassDef,
>>>>>>> 21ba8855
		                           const FSpudClassMetadata& InMeta, const TMap<FGuid, UObject*>* InRuntimeObjects)
			: RestorePropertyVisitor(Parent, InDataIn, InPrefixToPropertyOffsets, InClassDef, InMeta, InRuntimeObjects),
			  StoredPropertyIterator(InStoredPropertyIterator)
		{
		}

		virtual bool VisitProperty(UObject* RootObject, FProperty* Property, uint32 CurrentPrefixID,
		                           void* ContainerPtr, int Depth) override;
	};
	
	// Slow path restoration when runtime class is the same as stored class
	class RestoreSlowPropertyVisitor : public RestorePropertyVisitor
	{
	public:
<<<<<<< HEAD
		RestoreSlowPropertyVisitor(USpudState* Parent, FMemoryReader& InDataIn,
								   const TPrefixedPropertyOffsets& InPrefixToPropertyOffsets,
								   const FSpudClassDef& InClassDef, const FSpudClassMetadata& InMeta,
								   const TMap<FGuid, UObject*>* InRuntimeObjects)
			: RestorePropertyVisitor(Parent, InDataIn, InPrefixToPropertyOffsets, InClassDef, InMeta, InRuntimeObjects) {}
=======
		RestoreSlowPropertyVisitor(USpudState* Parent, FMemoryReader& InDataIn, TSharedPtr<const FSpudClassDef> InClassDef, const FSpudClassMetadata& InMeta, const TMap<FGuid, UObject*>* InRuntimeObjects)
			: RestorePropertyVisitor(Parent, InDataIn, InClassDef, InMeta, InRuntimeObjects) {}
>>>>>>> 21ba8855

		virtual bool VisitProperty(UObject* RootObject, FProperty* Property, uint32 CurrentPrefixID,
		                           void* ContainerPtr, int Depth) override;
	};


	/// Get the folder which will contain the level-specific game data for the active game while it's running
	/// This is so that not all level data needs to be in memory at once.
	FString GetActiveGameLevelFolder();

	/// Purge the active game's level data on disk, ready for a new game or loaded game.	
	void RemoveAllActiveGameLevelFiles();

public:

	FString GetLevelName(ULevel* Level);
	FString GetLevelNameForActor(const AActor* Obj);

	USpudState();

	/// Clears all state
	void ResetState();

	/// Store the top-level information about the world, but none of the level contents
	void StoreWorldGlobals(UWorld* World);

	/**
	 * @brief Store the state of objects in the current world which are attached to a specific level.
	 * Only processes actors which implement ISpudObject.
	 * @param Level The level to store
	 * @param bReleaseAfter If true, after storing the level data, it is removed from memory and stored on disk
	 * @param bBlocking If true, do not perform the write in a background thread and write before returning
	 */
	void StoreLevel(ULevel* Level, bool bReleaseAfter, bool bBlocking);

	/// Store the state of an actor. Does not require the object to implement ISpudObject
	/// This object will be associated with its level, and so will only be restored when its level is loaded.
	/// Will page in the level data concerned from disk if necessary and will retain it in memory
	void StoreActor(AActor* Obj);

	/// Notify the state that an actor that is part of a level is being destroyed, and that should be remembered
	/// Will page in the level data concerned from disk if necessary and will retain it in memory
	void StoreLevelActorDestroyed(AActor* Actor);

	/// Stores any data for all levels to disk and releases the memory being used to store persistent state
	void ReleaseAllLevelData();

	/// Stores any data for a level to disk and releases the memory its using to store persistent state
	void ReleaseLevelData(const FString& LevelName, bool bBlocking);

	/// Store the state of a global object, such as a GameInstance. Does not require the object to implement ISpudObject
	/// This object will have the same state across all levels.
	/// The identifier of this object is generated from its FName or SpudGUid property.
	void StoreGlobalObject(UObject* Obj);
	
	/// Store the state of a global object, such as a GameInstance. Does not require the object to implement ISpudObject
	/// This object will have the same state across all levels.
	/// This version uses a specific ID instead of one generated from the object's FName or SpudGuid property. 
	void StoreGlobalObject(UObject* Obj, const FString& ID);

	/// Restore just the contents of a level from this state. The level must already be loaded, and most likely you
	/// want it to only *just* have been loaded, so it doesn't contain any runtime objects yet.
	/// Restores actors which implement ISpudObject as the reverse of StoreLevel.
	/// Does NOT restore any global object state (see RestoreGlobalObject).
	void RestoreLevel(UWorld* World, const FString& LevelName);

	/// Specialised function for restoring a specific level by reference
	void RestoreLevel(ULevel* Level);

protected:

	/// Restore the levels spawned actors (does not restore thier properties)
	bool RestoreLevelSpawnedActors(ULevel* Level, const FString& LevelName, FSpudSaveData::TLevelDataPtr LevelData);

	/// Restores a levels actors properties
	bool RestoreLevelActorProperties(ULevel* Level, const FString& LevelName, FSpudSaveData::TLevelDataPtr LevelData);
	
public:

	/// Request that data for a level is loaded in the calling thread
	/// Useful for pre-caching before RestoreLevel
	bool PreLoadLevelData(const FString& LevelName);

	// Restores the world and all levels currently in it, on the assumption that it's already loaded into the correct map
	void RestoreLoadedWorld(UWorld* World);

	/// UNDONE RFS: This function is pretty dangerous because it lacks the state required to restore all things.
	///				Because of the inconsistency, my opinion, do not allow this!
	/// Restores a single actor from  this state. Does not require the actor to implement ISpudObject.
	/// NOTE: this is a limited function, it's less efficient than using RestoreLevel for multiple actors, and it
	/// also cannot restore object cross-references if those references refer to runtime-spawned objects
	//void RestoreActor(AActor* Actor);
	
	/// Restore the contents of a single global object
	/// This object will have the same state across all levels.
	/// The identifier of this object is generated from its FName or SpudGUid property.
	void RestoreGlobalObject(UObject* Obj);
	
	/// Restore the contents of a single global object
	/// This object will have the same state across all levels.
	/// This version uses a specific ID instead of one generated from the object's FName or SpudGuid property. 
	void RestoreGlobalObject(UObject* Obj, const FString& ID);

	// Separate Read / Write because it's just better for us and Serialize() often does batshit things
	// E.g. When this class was subclassed from USaveGame and had a Serialize(), and was used as an argument to an
	// interface, the Editor would crash on startup, calling my Serialize in the middle of loading some wind component???
	// Must be because it was matching some pattern and the interface was drawing attention or something. Let's keep
	// it completely custom so we don't have to deal with crap like that.

	/// Save all contents to an archive
	/// This includes all paged out level data, which will be recombined
	virtual void SaveToArchive(FArchive& SPUDAr);

	/**
	 * @brief 
	 * @param SPUDAr The save file archive
	 * @param bFullyLoadAllLevelData If true, load all data into memory including all data for all levels. If false,
	 * only load global data and enumerate levels, piping level data to separate disk files instead for loading individually later
	 */
	virtual void LoadFromArchive(FArchive& SPUDAr, bool bFullyLoadAllLevelData);

	/// Get the name of the persistent level which the player is on in this state
	FString GetPersistentLevel() const { return SaveData.GlobalData.CurrentLevel; }

	/// Get whether the persistent data for a given level is in memory right now or not
	bool IsLevelDataLoaded(const FString& LevelName);

	/// Clear the state for a given level (does not reset a loaded level, just deletes saved state)
	UFUNCTION(BlueprintCallable)
	void ClearLevel(const FString& LevelName);

	/// Get the source of this state (e.g. save file), if any;
	UFUNCTION(BlueprintCallable)
	const FString& GetSource() const { return Source; }

	/// Get the title associated with this save state 
	UFUNCTION(BlueprintCallable)
	const FText& GetTitle() const { return SaveData.Info.Title; }
	/// Set the title associated with this save state 
	UFUNCTION(BlueprintCallable)
	void SetTitle(const FText& Title) {SaveData.Info.Title = Title; }
	/// Extra information to be stored in the save header that can be read when listing saves (before loading)
	UFUNCTION(BlueprintCallable)
	void SetCustomSaveInfo(const USpudCustomSaveInfo* ExtraInfo);

	/// Get the timestamp for when this save state was created
	UFUNCTION(BlueprintCallable)
    const FDateTime& GetTimestamp() const { return SaveData.Info.Timestamp; }
	/// Set the timestamp for when this save state was created
	UFUNCTION(BlueprintCallable)
    void SetTimestamp(const FDateTime& Timestamp) {SaveData.Info.Timestamp = Timestamp; }

	/// Set the screenshot data for this save		
	UFUNCTION(BlueprintCallable)
	void SetScreenshot(const TArray<uint8>& ImgData);


	/// Rename a class in this save data
	/// This is for performing upgrades on save games that would otherwise be broken
	/// Returns whether any changes were made
	UFUNCTION(BlueprintCallable)
	bool RenameClass(const FString& OldClassName, const FString& NewClassName);
	
	/// Rename a property on a class in this save data
	/// This is for performing upgrades on save games that would otherwise be broken
	/// OldPrefix & NewPrefix are for handling nested structs, format is "StructVarName1/StructVarName2" ofr
	/// a property which is inside variable named StructVarName1 on the class, and then inside StructVarName2 inside that
	/// Returns whether any changes were made
	UFUNCTION(BlueprintCallable)
    bool RenameProperty(const FString& ClassName, const FString& OldPropertyName, const FString& NewPropertyName, const FString& OldPrefix, const
                        FString& NewPrefix);

	/// Rename a global object so that it can be correctly found on load
	/// This is for performing upgrades on save games that would otherwise be broken
	/// Returns whether any changes were made
	UFUNCTION(BlueprintCallable)
    bool RenameGlobalObject(const FString& OldName, const FString& NewName);

	/// Rename a level object so that it can be correctly found on load
	/// This is for performing upgrades on save games that would otherwise be broken
	/// Returns whether any changes were made
	UFUNCTION(BlueprintCallable)
    bool RenameLevelObject(const FString& LevelName, const FString& OldName, const FString& NewName);

	/// Get a list of the levels we have state about
	UFUNCTION(BlueprintCallable)
    TArray<FString> GetLevelNames(bool bLoadedOnly);

	/// Utility method to read *just* the information part of a save game from the start of an archive
	/// This only reads the minimum needed to describe the save file and doesn't load any other data.
	static bool LoadSaveInfoFromArchive(FArchive& SPUDAr, USpudSaveGameInfo& OutInfo);

	bool bTestRequireSlowPath = false;
	bool bTestRequireFastPath = false;

	/// With an actor get the string we would save to re-reference this actor at restore time.
	UFUNCTION(BlueprintCallable)
	bool GetActorReferenceString(AActor* ActorToReference, const AActor* ReferencingActor, FString& LevelReferenceString, FString& ActorReferenceString) const;

	/// With a reference string get the actor it is referencing.
	/// This may not resolve if the required level is not loaded.
	UFUNCTION(BlueprintCallable)
	AActor* GetReferenceStringActor(const FString& LevelReferenceString, const FString& ActorReferenceString, AActor* ReferencingActor) const;

	/// Updates the mapping of level to name.
	void AssignNameToLevel(ULevel* Level, const FString& NameToAssign);

	/// Removes the mapping of this level to a name
	void UnassignNameFromLevel(ULevel* Level);

	/// Clears out the mapping of level to name.
	void ClearAssignedNameToLevels();
};

/// Custom data that can be stored alongside properties for a UObject to handle anything else
/// Note: this is *deliberately* a very simple wrapper around sequential data. You have to write/read
/// the same way and it's not upgrade-proof (without you doing the work). The reason it's not more friendly,
/// with sa name lookups and metadata etc, is that this can get really inefficient because it's executing per object.
/// I want to push people toward using properties first and foremost because those have been optimised, with fast
/// paths for unchanged class structures and so on. Therefore if you want to do something purely custom here you
/// can, but it's pretty raw (and therefore still fast).
UCLASS()
class SPUD_API USpudStateCustomData : public UObject
{
	GENERATED_BODY()
protected:
	FArchive *SPUDAr;

	TArray<TSharedPtr<FSpudAdhocWrapperChunk>> ChunkStack;

public:
	USpudStateCustomData() : SPUDAr(nullptr) {}

	void Init(FArchive* InOut)
	{
		SPUDAr = InOut;
	}

	bool CanRead() const { return SPUDAr && SPUDAr->IsLoading(); }
	bool CanWrite() const { return SPUDAr && SPUDAr->IsSaving(); }
	bool AtEnd() const { return SPUDAr && SPUDAr->AtEnd(); }

	/// Write a value to the custom data
	/// NOTE: May reformat some data types for efficiency, e.g. bool becomes uint8
	template <typename T>
    void Write(const T& Value)
	{
		if (!CanWrite())
		{
			UE_LOG(LogSpudState, Error, TEXT("CustomData invalid for writing"));
			return;
		}
		
		SpudPropertyUtil::WriteRaw(Value, *SPUDAr);
	}

	/// Try to read a value from the custom data
	template <typename T>
    bool Read(T& OutValue)
	{
		if (!CanRead())
		{
			UE_LOG(LogSpudState, Error, TEXT("CustomData invalid for reading"));
			return false;
		}
		if (AtEnd())
		{
			UE_LOG(LogSpudState, Error, TEXT("CustomData has reached the end, cannot read"));
			return false;
		}
		
		SpudPropertyUtil::ReadRaw(OutValue, *SPUDAr);
		return true;
	}

	// Now a bunch of explicit functions so that Blueprints can do something useful with this

	/// Write a vector
	UFUNCTION(BlueprintCallable)
	void WriteVector(const FVector& V) { Write(V); }
	/**
	 * @brief Read a vector
	 * @param OutVector The vector we read if successful
	 * @return True if the value was read successfully
	 */
	UFUNCTION(BlueprintCallable)
    bool ReadVector(FVector& OutVector) { return Read(OutVector); }

	/// Write a rotator
	UFUNCTION(BlueprintCallable)
    void WriteRotator(const FRotator& Rot) { Write(Rot); }
	/**
	* @brief Read a rotator
	* @param OutRotator The rotator we read if successful
	* @return True if the value was read successfully
	*/
	UFUNCTION(BlueprintCallable)
    bool ReadRotator(FRotator& OutRotator) { return Read(OutRotator); }

	/// Write a transform
	UFUNCTION(BlueprintCallable)
    void WriteTransform(const FTransform& T) { Write(T); }
	/**
	* @brief Read a transform
	* @param OutTransform The transform we read if successful
	* @return True if the value was read successfully
	*/
	UFUNCTION(BlueprintCallable)
    bool ReadTransform(FTransform& OutTransform) { return Read(OutTransform); }

	/// Write a quaternion
	UFUNCTION(BlueprintCallable)
    void WriteQuaternion(const FQuat& Q) { Write(Q); }
	/**
	* @brief Read a quaternion
	* @param OutQuaternion The quaternion we read if successful
	* @return True if the value was read successfully
	*/
	UFUNCTION(BlueprintCallable)
    bool ReadQuaternion(FQuat& OutQuaternion) { return Read(OutQuaternion); }

	/// Write a string
	UFUNCTION(BlueprintCallable)
    void WriteString(const FString& S) { Write(S); }

	/**
	* @brief Read a string
	* @param OutString The string we read if successful
	* @return True if the value was read successfully
	*/
	UFUNCTION(BlueprintCallable)
    bool ReadString(FString& OutString) { return Read(OutString); }

	/// Write text
	UFUNCTION(BlueprintCallable)
    void WriteText(const FText& S) { Write(S); }
	/**
	* @brief Read text
	* @param OutText The text we read if successful
	* @return True if the value was read successfully
	*/
	UFUNCTION(BlueprintCallable)
    bool ReadText(FText& OutText) { return Read(OutText); }

	/// Write a GUID
	UFUNCTION(BlueprintCallable)
	void WriteGuid(const FGuid& G) { Write(G); }
	
	/**
	* @brief Read a GUID
	* @param OutGuid The FGuid we read if successful
	* @return True if the value was read successfully
	*/
	UFUNCTION(BlueprintCallable)
	bool ReadGuid(FGuid& OutGuid) { return Read(OutGuid); }
	
	/// Write an int
	UFUNCTION(BlueprintCallable)
    void WriteInt(int V) { Write(V); }
	/**
	* @brief Read an int
	* @param OutInt The int we read if successful
	* @return True if the value was read successfully
	*/
	UFUNCTION(BlueprintCallable)
    bool ReadInt(int& OutInt) { return Read(OutInt); }

	/// Write an int64
	UFUNCTION(BlueprintCallable)
    void WriteInt64(int64 V) { Write(V); }
	/**
	* @brief Read an int64
	* @param OutInt64 The int64 we read if successful
	* @return True if the value was read successfully
	*/
	UFUNCTION(BlueprintCallable)
    bool ReadInt64(int64& OutInt64) { return Read(OutInt64); }

	/// Write a float
	UFUNCTION(BlueprintCallable)
    void WriteFloat(float V) { Write(V); }
	/**
	* @brief Read a float
	* @param OutFloat The float we read if successful
	* @return True if the value was read successfully
	*/
	UFUNCTION(BlueprintCallable)
    bool ReadFloat(float& OutFloat) { return Read(OutFloat); }

	/// Write a byte
	UFUNCTION(BlueprintCallable)
    void WriteByte(uint8 V) { Write(V); }
	/**
	* @brief Read a byte
	* @param OutByte The byte we read if successful
	* @return True if the value was read successfully
	*/
	UFUNCTION(BlueprintCallable)
    bool ReadByte(uint8& OutByte) { return Read(OutByte); }

	/// Access the underlying archive in order to write custom data directly.
	FArchive* GetUnderlyingArchive() const { return SPUDAr; }

<<<<<<< HEAD
	/// Omni-directional read write call for single function store/restore design
	template <typename T>
	bool ReadWrite(T& OutValue)
	{
		if(CanRead())
		{
			return Read(OutValue);
		}

		Write(OutValue);
		return true;
	}

	void Write(const TCHAR* RawString)
	{
		const FString strOfRaw(RawString);
		WriteString(strOfRaw);
	}
=======
	/**
	 * Begin writing a chunk of data which is delimited by a header & length.
	 * For more advanced custom data, you can wrap your data in a chunk. These chunks
	 * contain an identifying header, and a total data length including anything written inside them, so they can be skipped
	 * and more safely read back later.
	 * You MUST balance this call with EndWriteChunk with the same ID. However you can nest chunks
	 * by calling BeginWriteChunk again (with a different ID), so long as all begin/ends are balanced and
	 * inner chunks are completed before outer ones.
	 * 
	 * @param MagicID 4-character string (longer strings will be truncated) identifying this chunk type.
	 *   You can use the same ID multiple times for sibling chunks if you want, it's a type identifier not an instance
	 */
	UFUNCTION(BlueprintCallable)
	void BeginWriteChunk(FString MagicID);

	/**
	 * Finish writing a chunk. You must call this the same number of times as BeginWriteChunk for a given ID
	 * @param MagicID 4-character string (longer strings will be truncated) identifying this chunk type
	 */
	UFUNCTION(BlueprintCallable)
	void EndWriteChunk(FString MagicID);

	/**
	 * Try to being reading a chunk of data which is delimited by a header & length.
	 * For more advanced custom data, you can wrap your data in a chunk. These chunks
	 * contain an identifying header, and a length so they can be skipped.
	 * This returns whether a chunk of this type was found. If true, you can continue to read the inner data your
	 * were expecting, and you MUST balance this call with EndReadChunk with the same ID. You can have nested chunks.
	 * If it returns false, the chunk was not found, and the data pointer will remain unchanged.
	 * 
	 * @param MagicID 4-character string (longer strings will be truncated) identifying this chunk type.
	 *   You can use the same ID multiple times for sibling chunks if you want, it's a type identifier not an instance
	 * @return True if this chunk was found next in the data stream
	 */
	UFUNCTION(BlueprintCallable)
	bool BeginReadChunk(FString MagicID);

	/**
	 * Finish reading a chunk. You must call this for each time BeginReadChunk returned true.
	 * If you didn't read all the way to the end of the chunk, the data pointer will automatically jump to the end
	 * of the chunk.
	 * @param MagicID 4-character string (longer strings will be truncated) identifying this chunk type
	 */
	UFUNCTION(BlueprintCallable)
	void EndReadChunk(FString MagicID);
	
	/**
	 * Peek at the upcoming data in read mode, and return the ID of the next chunk.
	 * You MUST check the OutMagicID because this function only returns false if there wasn't enough data left to read.
	 * If you have other non-chunk data next in the stream, it can be returned in OutMagicID but will be garbage.
	 * @param OutMagicID Reference to a string which will contain the 4-character identifier
	 * @returns True if we managed to read enough data to read something that might be a chunk
	 */
	UFUNCTION(BlueprintCallable)
	bool PeekChunk(FString &OutMagicID);
	
	/**
	 * Skip over the next chunk of data, so long as it has the correct ID. If not, this call is ignored for safety.
	 * @param MagicID 4-character string (longer strings will be truncated) identifying the chunk type
	 * @returns True if we did indeed skip a chunk
	 */
	UFUNCTION(BlueprintCallable)
	bool SkipChunk(FString MagicID);
	
	/**
	 * Return whether we're still reading/writing a given chunk. Useful when reading and detecting the end of
	 * a block of 1..n data.
	 * @param MagicID 4-character string (longer strings will be truncated) identifying chunk type
	 */
	UFUNCTION(BlueprintCallable)
	bool IsStillInChunk(FString MagicID) const;

>>>>>>> 21ba8855
};


// General C++ Helpers for Custom Data Store / Restore for Spud
struct FSpudStoreRestoreHelpers
{
	/** STRUCT STORING / RESTORING */
	template<typename T>
	static void StoreRestoreStruct(AActor* owner, const class USpudState* state, class USpudStateCustomData* custom_data, T& structIn)
	{
		int32 dataVersion = T::SpudDataVersion;
		custom_data->ReadWrite(dataVersion);

		check(owner);
		structIn.SpudStoreRestore(owner, dataVersion, state, custom_data);
	}
	
	template<typename T>
	static void StoreRestoreStructArray(AActor* owner, const class USpudState* state, class USpudStateCustomData* custom_data, TArray<T>& array)
	{
		int32 dataVersion = T::SpudDataVersion;
		custom_data->ReadWrite(dataVersion);

		check(owner);
		if(custom_data->CanRead())
		{
			int32 arrayNum;
			custom_data->Read(arrayNum);
			array.SetNum(arrayNum);
		}
		else
		{
			custom_data->Write(array.Num());
		}
		for(T& elm : array)
		{
			elm.SpudStoreRestore(owner, dataVersion, state, custom_data);
		}
	}

	/** SIMPLE ARRAY STORING / RESTORING */
	template<typename T>
	static void StoreSimpleArray(class USpudStateCustomData* custom_data, const TArray<T>& array)
	{
		custom_data->Write(array.Num());
		
		for(const T& elm : array)
		{
			custom_data->Write(elm);
		}
	}

	template<typename T>
	static void RestoreSimpleArray(class USpudStateCustomData* custom_data, TArray<T>& array)
	{
		int32 arrNum;
		custom_data->Read(arrNum);
		array.SetNum(arrNum);
		for(T& elm : array)
		{
			custom_data->Read(elm);
		}
	}
	
	template<typename T>
	static void StoreRestoreSimpleArray(class USpudStateCustomData* custom_data, TArray<T>& array)
	{
		if(custom_data->CanRead())
		{
			int32 arrayNum;
			custom_data->Read(arrayNum);
			array.SetNum(arrayNum);
		}
		else
		{
			custom_data->Write(array.Num());
		}
		for(T& elm : array)
		{
			custom_data->ReadWrite(elm);
		}
	}

	/** SIMPLE SET STORING / RESTORING */
	template<typename T>
	static void StoreSimpleSet(class USpudStateCustomData* custom_data, const TSet<T>& set)
	{
		custom_data->Write(set.Num());
		
		for(const T& elm : set)
		{
			custom_data->Write(elm);
		}
	}

	template<typename T>
	static void RestoreSimpleSet(class USpudStateCustomData* custom_data, TSet<T>& set)
	{
		int32 setNum;
		custom_data->Read(setNum);
		set.Reserve(setNum);
		for(int32 setElmIndex = 0; setElmIndex < setNum; ++setElmIndex)
		{
			T elmIn;
			custom_data->Read(elmIn);
			set.Add(elmIn);
		}
	}
	
	template<typename T>
	static void StoreRestoreSimpleSet(class USpudStateCustomData* custom_data, TSet<T>& set)
	{
		if(custom_data->CanWrite())
		{
			custom_data->Write(set.Num());
		
			for(const T& elm : set)
			{
				custom_data->Write(elm);
			}
		}
		else
		{
			int32 setNum;
			custom_data->Read(setNum);
			set.Reserve(setNum);
			for(int32 setElmIndex = 0; setElmIndex < setNum; ++setElmIndex)
			{
				T elmIn;
				custom_data->Read(elmIn);
				set.Add(elmIn);
			}
		}
	}

	/** ACTOR REFERENCE STORING / RESTORING */
	template<typename T>
	static void StoreActorReference(const AActor* referingActor, const class USpudState* state, class USpudStateCustomData* custom_data, TWeakObjectPtr<T> actorToStore)
	{
		FString levelRefStr;
		FString actorRefStr;
		state->GetActorReferenceString(actorToStore.Get(), referingActor, levelRefStr, actorRefStr);
		custom_data->Write(levelRefStr);
		custom_data->Write(actorRefStr);
	}
	
	static void StoreActorReference(const AActor* referingActor, const class USpudState* state, class USpudStateCustomData* custom_data, AActor* actorToStore)
	{
		FString levelRefStr;
		FString actorRefStr;
		state->GetActorReferenceString(actorToStore, referingActor, levelRefStr, actorRefStr);
		custom_data->Write(levelRefStr);
		custom_data->Write(actorRefStr);
	}

	template<typename T>
	static void RestoreActorReference(AActor* referingActor, const class USpudState* state, class USpudStateCustomData* custom_data, TWeakObjectPtr<T>& actorToRestore)
	{
		FString levelRefStr;
		FString actorRefStr;
		custom_data->Read(levelRefStr);
		custom_data->Read(actorRefStr);
		actorToRestore = Cast<T>(state->GetReferenceStringActor(levelRefStr, actorRefStr, referingActor));
	}

	template<typename T>
	static void RestoreActorReference(AActor* referingActor, const class USpudState* state, class USpudStateCustomData* custom_data, T*& actorToRestore)
	{
		FString levelRefStr;
		FString actorRefStr;
		custom_data->Read(levelRefStr);
		custom_data->Read(actorRefStr);
		actorToRestore = Cast<T>(state->GetReferenceStringActor(levelRefStr, actorRefStr, referingActor));
	}
	
	template<typename T>
	static void StoreRestoreActorReference(AActor* referingActor, const class USpudState* state, class USpudStateCustomData* custom_data, TWeakObjectPtr<T>& actor)
	{
		if(custom_data->CanWrite())
		{
			StoreActorReference(referingActor, state, custom_data, actor);
		}
		else
		{
			RestoreActorReference(referingActor, state, custom_data, actor);
		}
	}

	template<typename T>
	static void StoreRestoreActorReferenceArray(AActor* referingActor, const class USpudState* state, class USpudStateCustomData* custom_data, TArray<TWeakObjectPtr<T>>& actorArray)
	{
		if(custom_data->CanWrite())
		{
			custom_data->WriteInt(actorArray.Num());
		}
		else
		{
			int32 arrNum = 0;
			custom_data->ReadInt(arrNum);
			actorArray.SetNum(arrNum);
		}

		for(TWeakObjectPtr<T>& elm : actorArray)
		{
			StoreRestoreActorReference(referingActor, state, custom_data, elm);
		}
	}

	template<typename T>
	static void StoreRestoreActorReference(AActor* referingActor, const class USpudState* state, class USpudStateCustomData* custom_data, T*& actor)
	{
		if(custom_data->CanWrite())
		{
			StoreActorReference(referingActor, state, custom_data, actor);
		}
		else
		{
			RestoreActorReference(referingActor, state, custom_data, actor);
		}
	}

	template<typename T>
	static void StoreRestoreActorReferenceArray(AActor* referingActor, const class USpudState* state, class USpudStateCustomData* custom_data, TArray<T*>& actorArray)
	{
		if(custom_data->CanWrite())
		{
			custom_data->WriteInt(actorArray.Num());
		}
		else
		{
			int32 arrNum = 0;
			custom_data->ReadInt(arrNum);
			actorArray.SetNum(arrNum);
		}

		for(T*& elm : actorArray)
		{
			StoreRestoreActorReference(referingActor, state, custom_data, elm);
		}
	}

	/** ASSET REFERENCE STORING / RESTORING */
	static void StoreAssetReference(class USpudStateCustomData* custom_data, UObject* assetToStore)
	{
		if(assetToStore)
		{
			custom_data->Write(assetToStore->GetPathName());
		}
		else
		{
			custom_data->Write(TEXT(""));
		}
	}

	template<typename T>
	static void RestoreAssetReference(class USpudStateCustomData* custom_data, T*& assetToRestore)
	{
		FString assetPathStr;
		custom_data->Read(assetPathStr);
		if(assetPathStr.IsEmpty())
		{
			assetToRestore = nullptr;
		}
		else
		{
			assetToRestore = Cast<T>(StaticLoadObject(T::StaticClass(), nullptr, *assetPathStr));
		}
	}
	
	template<typename T>
	static void StoreRestoreAssetReference(class USpudStateCustomData* custom_data, T*& asset)
	{
		if(custom_data->CanWrite())
		{
			if(asset)
			{
				custom_data->Write(asset->GetPathName());
			}
			else
			{
				custom_data->Write(TEXT(""));
			}
		}
		else
		{
			FString assetPathStr;
			custom_data->Read(assetPathStr);
			if(assetPathStr.IsEmpty())
			{
				asset = nullptr;
			}
			else
			{
				asset = Cast<T>(StaticLoadObject(T::StaticClass(), nullptr, *assetPathStr));
			}
		}
	}

	template<typename T>
	static void StoreRestoreAssetReferenceArray(class USpudStateCustomData* custom_data, TArray<T*>& assetArray)
	{
		if(custom_data->CanWrite())
		{
			custom_data->WriteInt(assetArray.Num());
		}
		else
		{
			int32 arrNum = 0;
			custom_data->ReadInt(arrNum);
			assetArray.SetNum(arrNum);
		}

		for(T*& elm : assetArray)
		{
			StoreRestoreAssetReference(custom_data, elm);
		}
	}

	/** SCRIPT INTERFACE STORING / RESTORING */
	template<typename T>
	static void StoreRestoreScriptInterface(AActor* referingActor, const class USpudState* state, class USpudStateCustomData* custom_data, TScriptInterface<T>& scriptInterface)
	{
		if(custom_data->CanWrite())
		{
			StoreActorReference(referingActor, state, custom_data, Cast<AActor>(scriptInterface.GetObject()));
		}
		else
		{
			AActor* actorPtr = nullptr;
			RestoreActorReference(referingActor, state, custom_data, actorPtr);
			scriptInterface = actorPtr;
		}
	}

	template<typename T>
	static void StoreRestoreScriptInterfaceArray(AActor* referingActor, const class USpudState* state, class USpudStateCustomData* custom_data, TArray<TScriptInterface<T>>& scriptInterfaceArray)
	{
		if(custom_data->CanWrite())
		{
			custom_data->WriteInt(scriptInterfaceArray.Num());
		}
		else
		{
			int32 arrNum = 0;
			custom_data->ReadInt(arrNum);
			scriptInterfaceArray.SetNum(arrNum);
		}

		for(TScriptInterface<T>& scriptInterface : scriptInterfaceArray)
		{
			StoreRestoreScriptInterface(referingActor, state, custom_data, scriptInterface);
		}
	}

	/** MAPS STORING / RESTORING */
	template<typename K, typename V>
	static void StoreRestoreSimpleMap(class USpudStateCustomData* custom_data, TMap<K, V>& simpleMap)
	{
		if(custom_data->CanWrite())
		{
			custom_data->Write(simpleMap.Num());
			for(const TPair<K, V>& pair : simpleMap)
			{
				custom_data->Write(pair.Key);
				custom_data->Write(pair.Value);
			}
		}
		else
		{
			int32 numMapped = 0;
			custom_data->Read(numMapped);
			simpleMap.Reserve(numMapped);
			for(int32 mapIndex = 0; mapIndex < numMapped; ++mapIndex)
			{
				K key;
				custom_data->Read(key);
				V value;
				custom_data->Read(value);
				simpleMap.Add(key, value);
			}
		}
	}

	template<typename K, typename V>
	static void StoreRestoreStructMap(AActor* owner, const class USpudState* state, class USpudStateCustomData* custom_data, TMap<K, V>& structMap)
	{
		if(custom_data->CanWrite())
		{
			custom_data->Write(structMap.Num());
			for(const TPair<K, V>& pair : structMap)
			{
				custom_data->Write(pair.Key);
				V* elmPtr = structMap.Find(pair.Key);
				FSpudStoreRestoreHelpers::StoreRestoreStruct(owner, state, custom_data, *elmPtr);
			}
		}
		else
		{
			int32 numMapped = 0;
			custom_data->Read(numMapped);
			structMap.Reserve(numMapped);
			for(int32 mapIndex = 0; mapIndex < numMapped; ++mapIndex)
			{
				K key;
				custom_data->Read(key);

				V& value = structMap.FindOrAdd(key);
				FSpudStoreRestoreHelpers::StoreRestoreStruct(owner, state, custom_data, value);
			}
		}
	}

	/** WORLD TIME STORING / RESTORING */
	static void StoreRestoreWorldTime(AActor* worldContext, class USpudStateCustomData* custom_data, float& worldTime)
	{
		check(worldContext);
		if(custom_data->CanWrite())
		{
			// Store the delta to re-apply to the new world
			custom_data->WriteFloat(worldTime - worldContext->GetWorld()->GetTimeSeconds());
		}
		else
		{
			// Get the delta
			custom_data->ReadFloat(worldTime);
			// Apply the new world time
			worldTime += worldContext->GetWorld()->GetTimeSeconds();
		}
	}
};<|MERGE_RESOLUTION|>--- conflicted
+++ resolved
@@ -107,21 +107,12 @@
 	{
 	protected:
 		USpudState* ParentState; // weak, but safe to use in scope
-<<<<<<< HEAD
-		FSpudClassDef& ClassDef;
+		TSharedPtr<FSpudClassDef> ClassDef;
 		TPrefixedPropertyOffsets& PrefixToPropertyOffsets;
 		FSpudClassMetadata& Meta;
 		FMemoryWriter& Out;
 	public:
-		StorePropertyVisitor(USpudState* ParentState, FSpudClassDef& InClassDef, TPrefixedPropertyOffsets& InPrefixToPropertyOffsets, FSpudClassMetadata& InMeta, FMemoryWriter& InOut);
-=======
-		TSharedPtr<FSpudClassDef> ClassDef;
-		TArray<uint32>& PropertyOffsets;
-		FSpudClassMetadata& Meta;
-		FMemoryWriter& Out;
-	public:
-		StorePropertyVisitor(USpudState* ParentState, TSharedPtr<FSpudClassDef> InClassDef, TArray<uint32>& InPropertyOffsets, FSpudClassMetadata& InMeta, FMemoryWriter& InOut);
->>>>>>> 21ba8855
+		StorePropertyVisitor(USpudState* ParentState, TSharedPtr<FSpudClassDef> InClassDef, TPrefixedPropertyOffsets& InPrefixToPropertyOffsets, FSpudClassMetadata& InMeta, FMemoryWriter& InOut);
 		void StoreNestedUObjectIfNeeded(UObject* RootObject, FProperty* Property, uint32 CurrentPrefixID, void* ContainerPtr, int Depth);
 		virtual bool VisitProperty(UObject* RootObject, FProperty* Property, uint32 CurrentPrefixID,
 		                           void* ContainerPtr, int Depth) override;
@@ -160,19 +151,11 @@
 	void RestoreCoreActorData(AActor* Actor, const FSpudCoreActorData& FromData);
 	void RestoreObjectProperties(UObject* Obj, const FSpudPropertyData& FromData, const FSpudClassMetadata& Meta,
 	                             const TMap<FGuid, UObject*>* RuntimeObjects, int StartDepth = 0);
-<<<<<<< HEAD
 	void RestoreObjectProperties(UObject* Obj, FMemoryReader& In, uint32 PrefixID, const TPrefixedPropertyOffsets& PrefixToPropertyOffsets, const FSpudClassMetadata& Meta, const TMap<FGuid, UObject*>* RuntimeObjects, int StartDepth = 0);
 	void RestoreObjectPropertiesFast(UObject* Obj, FMemoryReader& In, uint32 PrefixID, const TPrefixedPropertyOffsets& PrefixToPropertyOffsets,
-	                                 const FSpudClassMetadata& Meta, const FSpudClassDef*
-	                                 ClassDef, const TMap<FGuid, UObject*>* RuntimeObjects, int StartDepth = 0);
-	void RestoreObjectPropertiesSlow(UObject* Obj, FMemoryReader& In, uint32 PrefixID, const TPrefixedPropertyOffsets& PrefixToPropertyOffsets,
-=======
-	void RestoreObjectProperties(UObject* Obj, FMemoryReader& In, const FSpudClassMetadata& Meta, const TMap<FGuid, UObject*>* RuntimeObjects, int StartDepth = 0);
-	void RestoreObjectPropertiesFast(UObject* Obj, FMemoryReader& In,
 	                                 const FSpudClassMetadata& Meta, TSharedPtr<const FSpudClassDef> ClassDef,
 	                                 const TMap<FGuid, UObject*>* RuntimeObjects, int StartDepth = 0);
-	void RestoreObjectPropertiesSlow(UObject* Obj, FMemoryReader& In,
->>>>>>> 21ba8855
+	void RestoreObjectPropertiesSlow(UObject* Obj, FMemoryReader& In, uint32 PrefixID, const TPrefixedPropertyOffsets& PrefixToPropertyOffsets,
 	                                 const FSpudClassMetadata& Meta,
 	                                 TSharedPtr<const FSpudClassDef> ClassDef, const TMap<FGuid, UObject*>* RuntimeObjects, int StartDepth = 0);
 
@@ -186,13 +169,8 @@
 		const TMap<FGuid, UObject*>* RuntimeObjects;
 		FMemoryReader& DataIn;
 	public:
-<<<<<<< HEAD
-		RestorePropertyVisitor(USpudState* Parent, FMemoryReader& InDataIn, const TPrefixedPropertyOffsets& InPrefixToPropertyOffsets, const FSpudClassDef& InClassDef, const FSpudClassMetadata& InMeta, const TMap<FGuid, UObject*>* InRuntimeObjects):
+		RestorePropertyVisitor(USpudState* Parent, FMemoryReader& InDataIn, const TPrefixedPropertyOffsets& InPrefixToPropertyOffsets, TSharedPtr<const FSpudClassDef> InClassDef, const FSpudClassMetadata& InMeta, const TMap<FGuid, UObject*>* InRuntimeObjects):
 			ParentState(Parent), ClassDef(InClassDef), Meta(InMeta), PrefixToPropertyOffsets(InPrefixToPropertyOffsets), RuntimeObjects(InRuntimeObjects), DataIn(InDataIn) {}
-=======
-		RestorePropertyVisitor(USpudState* Parent, FMemoryReader& InDataIn, TSharedPtr<const FSpudClassDef> InClassDef, const FSpudClassMetadata& InMeta, const TMap<FGuid, UObject*>* InRuntimeObjects):
-			ParentState(Parent), ClassDef(InClassDef), Meta(InMeta), RuntimeObjects(InRuntimeObjects), DataIn(InDataIn) {}
->>>>>>> 21ba8855
 
 		virtual uint32 GetNestedPrefix(FProperty* Prop, uint32 CurrentPrefixID) override;
 		virtual void RestoreNestedUObjectIfNeeded(UObject* RootObject, FProperty* Property, uint32 CurrentPrefixID, void* ContainerPtr, int Depth);
@@ -206,11 +184,7 @@
 		TArray<FSpudPropertyDef>::TConstIterator StoredPropertyIterator;
 	public:
 		RestoreFastPropertyVisitor(USpudState* Parent, const TArray<FSpudPropertyDef>::TConstIterator& InStoredPropertyIterator,
-<<<<<<< HEAD
-		                           FMemoryReader& InDataIn, const TPrefixedPropertyOffsets& InPrefixToPropertyOffsets, const FSpudClassDef& InClassDef,
-=======
-		                           FMemoryReader& InDataIn, TSharedPtr<const FSpudClassDef> InClassDef,
->>>>>>> 21ba8855
+		                           FMemoryReader& InDataIn, const TPrefixedPropertyOffsets& InPrefixToPropertyOffsets, TSharedPtr<const FSpudClassDef> InClassDef,
 		                           const FSpudClassMetadata& InMeta, const TMap<FGuid, UObject*>* InRuntimeObjects)
 			: RestorePropertyVisitor(Parent, InDataIn, InPrefixToPropertyOffsets, InClassDef, InMeta, InRuntimeObjects),
 			  StoredPropertyIterator(InStoredPropertyIterator)
@@ -225,16 +199,11 @@
 	class RestoreSlowPropertyVisitor : public RestorePropertyVisitor
 	{
 	public:
-<<<<<<< HEAD
 		RestoreSlowPropertyVisitor(USpudState* Parent, FMemoryReader& InDataIn,
 								   const TPrefixedPropertyOffsets& InPrefixToPropertyOffsets,
-								   const FSpudClassDef& InClassDef, const FSpudClassMetadata& InMeta,
+								   TSharedPtr<const FSpudClassDef>, const FSpudClassMetadata& InMeta,
 								   const TMap<FGuid, UObject*>* InRuntimeObjects)
 			: RestorePropertyVisitor(Parent, InDataIn, InPrefixToPropertyOffsets, InClassDef, InMeta, InRuntimeObjects) {}
-=======
-		RestoreSlowPropertyVisitor(USpudState* Parent, FMemoryReader& InDataIn, TSharedPtr<const FSpudClassDef> InClassDef, const FSpudClassMetadata& InMeta, const TMap<FGuid, UObject*>* InRuntimeObjects)
-			: RestorePropertyVisitor(Parent, InDataIn, InClassDef, InMeta, InRuntimeObjects) {}
->>>>>>> 21ba8855
 
 		virtual bool VisitProperty(UObject* RootObject, FProperty* Property, uint32 CurrentPrefixID,
 		                           void* ContainerPtr, int Depth) override;
@@ -638,26 +607,6 @@
 	/// Access the underlying archive in order to write custom data directly.
 	FArchive* GetUnderlyingArchive() const { return SPUDAr; }
 
-<<<<<<< HEAD
-	/// Omni-directional read write call for single function store/restore design
-	template <typename T>
-	bool ReadWrite(T& OutValue)
-	{
-		if(CanRead())
-		{
-			return Read(OutValue);
-		}
-
-		Write(OutValue);
-		return true;
-	}
-
-	void Write(const TCHAR* RawString)
-	{
-		const FString strOfRaw(RawString);
-		WriteString(strOfRaw);
-	}
-=======
 	/**
 	 * Begin writing a chunk of data which is delimited by a header & length.
 	 * For more advanced custom data, you can wrap your data in a chunk. These chunks
@@ -730,7 +679,24 @@
 	UFUNCTION(BlueprintCallable)
 	bool IsStillInChunk(FString MagicID) const;
 
->>>>>>> 21ba8855
+	/// Omni-directional read write call for single function store/restore design
+	template <typename T>
+	bool ReadWrite(T& OutValue)
+	{
+		if(CanRead())
+		{
+			return Read(OutValue);
+		}
+
+		Write(OutValue);
+		return true;
+	}
+
+	void Write(const TCHAR* RawString)
+	{
+		const FString strOfRaw(RawString);
+		WriteString(strOfRaw);
+	}
 };
 
 
